sudo: false

language: python

python:
  - "3.5"
  - "3.6"

before_install:
  - export DISPLAY=:99.0
  - sh -e /etc/init.d/xvfb start
  - wget https://repo.continuum.io/miniconda/Miniconda3-latest-Linux-x86_64.sh -O miniconda.sh
  - bash miniconda.sh -b -p $HOME/miniconda
  - export PATH="$HOME/miniconda/bin:$PATH"

install:
  - conda install --yes python=$TRAVIS_PYTHON_VERSION --file conda_requirements.txt
  - pip install -r pypi_requirements.txt
  - pip install -r test_requirements.txt
  - python setup.py install

script: pytest --pep8 --cov=./

notifications:
<<<<<<< HEAD
  email: false
=======
  email: false

after_success:
  - codecov
>>>>>>> 9bd7e2ca
<|MERGE_RESOLUTION|>--- conflicted
+++ resolved
@@ -22,11 +22,7 @@
 script: pytest --pep8 --cov=./
 
 notifications:
-<<<<<<< HEAD
-  email: false
-=======
   email: false
 
 after_success:
-  - codecov
->>>>>>> 9bd7e2ca
+  - codecov