--- conflicted
+++ resolved
@@ -41,13 +41,10 @@
                       'scikit-image',
                       'imageio',
                       'tqdm',
-<<<<<<< HEAD
-                      'gitpython',
-                      'numba'],
-=======
                       'array_split',
                       'pytrax'],
->>>>>>> 627cbe73
+                      'numba'],
+                      'gitpython',
     author='Jeff Gostick',
     author_email='jgostick@gmail.com',
     url='http://porespy.org'
