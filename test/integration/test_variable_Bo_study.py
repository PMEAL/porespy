--- conflicted
+++ resolved
@@ -3,35 +3,22 @@
 import matplotlib.pyplot as plt
 
 
-<<<<<<< HEAD
 def test_variable_Bo_study():
     # Input domain and fluid properties
     vx = 5e-5
-    L = int(0.145/vx)
-    W = int(0.1/vx)
-    t = int(0.001/vx)  # 2D test for speed so this is not used
-    D = int(0.001/vx)
+    L = int(0.02/vx)
+    W = int(0.01/vx)
+    t = int(0.0001/vx)  # 2D test for speed so this is not used
+    D = int(0.0005/vx)
     delta_rho = -1205  # Negative since air is displacing water
     sigma = 0.064
     a = 0.001  # Average pore size, seems to be plate spacing in Ayaz paper
-=======
-# Input domain and fluid properties
-vx = 5e-5
-L = int(0.02/vx)
-W = int(0.01/vx)
-t = int(0.0001/vx)  # 2D test for speed so this is not used
-D = int(0.0005/vx)
-delta_rho = -1205  # Negative since air is displacing water
-sigma = 0.064
-a = 0.001  # Average pore size, seems to be plate spacing in Ayaz paper
-plot = False
->>>>>>> 087c4373
+    plot = False
 
     # Generate image
     im = ~ps.generators.RSA([L, W], r=int(D/2), clearance=2, volume_fraction=0.5)
     inlets = np.zeros_like(im)
     inlets[-1, ...] = True
-
 
     # %% Run simulaiton at different angles, therefore different effective g values
     angles = [0, 15, 30, 45, 60]  # Degrees of incline
@@ -48,7 +35,6 @@
                                               delta_rho=delta_rho,
                                               g=g,
                                               bins=25)
-
 
     # %%  Repeat with trapping
     outlets = np.zeros_like(im)
@@ -67,19 +53,16 @@
                                               g=g,
                                               bins=25)
 
-
-<<<<<<< HEAD
     # %%  Plot pseudo capillary pressure curves for each angle/Bo
-    if 0:
+    if plot:
         c = ['tab:blue', 'tab:orange', 'tab:olive', 'tab:purple', 'tab:green']
         for i, angle in enumerate(angles):
             plt.plot(sim1[angle].snwp, sim1[angle].pc, '-o', color=c[i])
             plt.ylim([-1500, 1500])
             plt.xlim([0, 1])
 
-
     # %%  Plot saturation map for a given angle
-    if 0:
+    if plot:
         angle = 30
         from copy import copy
         cmap = copy(plt.cm.viridis)
@@ -95,51 +78,12 @@
         ax.axis('off')
         plt.colorbar(ax.imshow(temp, vmax=vmax, vmin=vmin, cmap=cmap, origin='lower'))
 
-
     # %%  Plot non-wetting phase configuration for a given angle and saturation
-    if 0:
+    if plot:
         s = 0.09
         angle = 30
         satn = sim1[angle].im_satn
         fig, ax = plt.subplots(1, 1)
         temp = (satn < s)*(satn > 0)
         ax.imshow(~temp, cmap=plt.cm.bone, origin='lower')
-        ax.axis('off')
-=======
-# %%  Plot pseudo capillary pressure curves for each angle/Bo
-if plot:
-    c = ['tab:blue', 'tab:orange', 'tab:olive', 'tab:purple', 'tab:green']
-    for i, angle in enumerate(angles):
-        plt.plot(sim1[angle].snwp, sim1[angle].pc, '-o', color=c[i])
-        plt.ylim([-1500, 1500])
-        plt.xlim([0, 1])
-
-
-# %%  Plot saturation map for a given angle
-if plot:
-    angle = 30
-    from copy import copy
-    cmap = copy(plt.cm.viridis)
-    cmap.set_under(color='red')
-    cmap.set_over(color='black')
-    fig, ax = plt.subplots(1, 1)
-    temp = sim1[angle].im_satn
-    vmin = np.amin(temp)
-    vmax = np.amax(temp)
-    temp[temp == 0] = vmin - 1
-    temp[im == 0] = vmax + 1
-    ax.imshow(temp, vmax=vmax, vmin=vmin, cmap=cmap, origin='lower', interpolation='none')
-    ax.axis('off')
-    plt.colorbar(ax.imshow(temp, vmax=vmax, vmin=vmin, cmap=cmap, origin='lower'))
-
-
-# %%  Plot non-wetting phase configuration for a given angle and saturation
-if plot:
-    s = 0.09
-    angle = 30
-    satn = sim1[angle].im_satn
-    fig, ax = plt.subplots(1, 1)
-    temp = (satn < s)*(satn > 0)
-    ax.imshow(~temp, cmap=plt.cm.bone, origin='lower')
-    ax.axis('off')
->>>>>>> 087c4373
+        ax.axis('off')