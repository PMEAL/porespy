--- conflicted
+++ resolved
@@ -5,35 +5,20 @@
 import pandas as pd
 
 
-<<<<<<< HEAD
 def test_inverse_Bo_study():
     # Generate image
+    plot = False
     vx = 0.0001
     sigma = 0.072
     g = 9.81
     np.random.seed(0)
-    im = ps.generators.overlapping_spheres(shape=[1200, 600], r=10, porosity=0.65)
+    im = ps.generators.overlapping_spheres(shape=[600, 200], r=8, porosity=0.65)
     inlets = np.zeros_like(im, dtype=bool)
     inlets[0, ...] = True
     outlets = np.zeros_like(im, dtype=bool)
     outlets[-1, ...] = True
     dt = edt(im)
     a = np.median(dt[dt > 0])*vx*2
-=======
-# Generate image
-plot = False
-vx = 0.0001
-sigma = 0.072
-g = 9.81
-np.random.seed(0)
-im = ps.generators.overlapping_spheres(shape=[600, 200], r=8, porosity=0.65)
-inlets = np.zeros_like(im, dtype=bool)
-inlets[0, ...] = True
-outlets = np.zeros_like(im, dtype=bool)
-outlets[-1, ...] = True
-dt = edt(im)
-a = np.median(dt[dt > 0])*vx*2
->>>>>>> 087c4373
 
     sim1 = {}
     inv_Bo = np.flip(np.logspace(np.log10(0.0001), np.log10(1000), 15))
@@ -48,7 +33,6 @@
                                         g=g,
                                         bins=25)
 
-
     # %%  Process data to make 1/Bo vs H plot
     data = []
     smin, smax = 0.1, 0.90
@@ -61,16 +45,8 @@
             data.append((inv_Bo[h], s, H.zmin, H.zmax, H.h))
     df = pd.DataFrame(data, columns=['1/Bo', 's', 'zmin', 'zmax', 'h'])
 
-<<<<<<< HEAD
-    if 0:
+    if plot:
         plt.loglog(df['1/Bo'], df['h'], 'bo')
         plt.loglog((inv_Bo[0], inv_Bo[-1]), (a/vx, a/vx), 'k-')
         plt.loglog((inv_Bo[0], inv_Bo[-1]), (im.shape[0], im.shape[0]), 'k-')
-        plt.ylim([1, 10000])
-=======
-if plot:
-    plt.loglog(df['1/Bo'], df['h'], 'bo')
-    plt.loglog((inv_Bo[0], inv_Bo[-1]), (a/vx, a/vx), 'k-')
-    plt.loglog((inv_Bo[0], inv_Bo[-1]), (im.shape[0], im.shape[0]), 'k-')
-    plt.ylim([1, 10000])
->>>>>>> 087c4373
+        plt.ylim([1, 10000])