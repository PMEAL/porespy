--- conflicted
+++ resolved
@@ -9,19 +9,12 @@
         self.path = os.path.dirname(os.path.abspath(sys.argv[0]))
 
     def test_imagej_wrapper(self):
-<<<<<<< HEAD
         if system() == 'Windows':
-            img = ps.generators.blobs(shape=[50, 50, 50], porosity=.5, blobiness=2)
+            img = ps.generators.blobs(shape=[50, 50, 50], porosity=0.5, blobiness=2)
             plgn = ps.imagej.imagej_wrapper(img, 'mean', 'sc.fiji:fiji:2.1.1')
             assert sum(plgn.shape) == 150
-              
-=======
-        img = ps.generators.blobs(shape=[50, 50, 50], porosity=0.5, blobiness=2)
-        plgn = ps.imagej.imagej_wrapper(img, 'mean', 'sc.fiji:fiji:2.1.1')
-        assert sum(plgn.shape) == 150
 
 
->>>>>>> e339fad4
 if __name__ == "__main__":
     t = ImageJTest()
     self = t
