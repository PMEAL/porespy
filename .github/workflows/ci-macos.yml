name: macOS

on: [push]

jobs:
  build:

    if: (! contains(github.event.head_commit.message, 'ci min')) &&
        (! contains(github.event.head_commit.message, 'ci examples'))

    runs-on: ${{ matrix.operating-system }}
    defaults:
      run:
        shell: bash -l {0}

    strategy:
      max-parallel: 4
      matrix:
        python-version: [3.8]
        operating-system: [macos-latest]

    steps:
      - uses: actions/checkout@v2
      - name: Set up Python ${{ matrix.python-version }}
        uses: actions/setup-python@v2
        with:
          python-version: ${{ matrix.python-version }}

      - name: Cache conda
        uses: actions/cache@v2
        env:
          CACHE_NUMBER: 0  # increase value -> force reset cache
        with:
          path: ~/conda_pkgs_dir
          key: ${{ runner.os }}-conda-${{ env.CACHE_NUMBER }}-${{ hashFiles('**/conda_requirements.txt') }}

      - name: Set up conda/mamba
        uses: conda-incubator/setup-miniconda@v2
        with:
          mamba-version: "*"
          allow-softlinks: true
          use-only-tar-bz2: true
          show-channel-urls: false
          auto-activate-base: true
          channel-priority: flexible
          channels: conda-forge,defaults
          condarc-file: requirements/.condarc
          python-version: ${{ matrix.python-version }}

      - name: Install dependencies (conda)
        run: |
          cat requirements/conda_requirements.txt >> requirements.txt
          cat requirements/test_requirements.txt >> requirements.txt
          cat requirements/optional_requirements.txt >> requirements.txt
          mamba install --file requirements.txt
<<<<<<< HEAD
=======
          mamba install paraview">=5.9.0"
>>>>>>> 28571210
          # Install porespy from the checked-out branch
          pip install -e . --no-deps

      - name: Running tests
        run: |
          pytest<|MERGE_RESOLUTION|>--- conflicted
+++ resolved
@@ -53,10 +53,7 @@
           cat requirements/test_requirements.txt >> requirements.txt
           cat requirements/optional_requirements.txt >> requirements.txt
           mamba install --file requirements.txt
-<<<<<<< HEAD
-=======
           mamba install paraview">=5.9.0"
->>>>>>> 28571210
           # Install porespy from the checked-out branch
           pip install -e . --no-deps
 
