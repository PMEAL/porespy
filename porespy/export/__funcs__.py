--- conflicted
+++ resolved
@@ -1,10 +1,7 @@
 import numpy as np
-<<<<<<< HEAD
 from scipy import ndimage as spim
 from porespy.export.evtk import hl as bp
-=======
 import scipy.ndimage as nd
->>>>>>> d265653a
 
 
 def vox2vtk(im, path='./voxvtk', divide=False, downsample=False, voxel_size=1):
@@ -28,8 +25,6 @@
                       spacing=(vs, vs, vs))
             
     
-
-<<<<<<< HEAD
 def im2vtk(im, path='./imvtk', divide=False, downsample=False):
     if divide == True:
         split = np.round(im.shape[2]/2).astype(np.int)
@@ -42,9 +37,6 @@
         bp.imageToVTK(path, cellData={'im': np.ascontiguousarray(im)})
     else:
         bp.imageToVTK(path, cellData={'im': np.ascontiguousarray(im)})
-=======
-    """
-    pass
 
 
 def to_palabos(im, filename, solid=0):
@@ -89,4 +81,4 @@
             for i in range(x):
                 f.write(str(dt[i, j, k])+'\n')
     f.close()
->>>>>>> d265653a
+    