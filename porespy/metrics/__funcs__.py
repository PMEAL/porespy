import sys
import warnings
import numpy as np
from edt import edt
import scipy.ndimage as spim
import scipy.spatial as sptl
from scipy import fftpack as sp_ft
from skimage.measure import regionprops
from porespy.tools import extend_slice, mesh_region
from porespy.filters import find_dt_artifacts
from collections import namedtuple
from skimage import measure
from tqdm import tqdm


def representative_elementary_volume(im, npoints=1000):
    r"""
    Calculates the porosity of the image as a function subdomain size.  This
    function extracts a specified number of subdomains of random size, then
    finds their porosity.

    Parameters
    ----------
    im : ND-array
        The image of the porous material
    npoints : int
        The number of randomly located and sized boxes to sample.  The default
        is 1000.

    Returns
    -------
    result : named_tuple
        A tuple containing the *volume* and *porosity* of each subdomain
        tested in arrays ``npoints`` long.  They can be accessed as
        attributes of the tuple.  They can be conveniently plotted
        by passing the tuple to matplotlib's ``plot`` function using the
        \* notation: ``plt.plot(*result, 'b.')``.  The resulting plot is
        similar to the sketch given by Bachmat and Bear [1]

    Notes
    -----
    This function is frustratingly slow.  Profiling indicates that all the time
    is spent on scipy's ``sum`` function which is needed to sum the number of
    void voxels (1's) in each subdomain.

    Also, this function is a prime target for parallelization since the
    ``npoints`` are calculated independenlty.

    References
    ----------
    [1] Bachmat and Bear. On the Concept and Size of a Representative
    Elementary Volume (Rev), Advances in Transport Phenomena in Porous Media
    (1987)

    """
    im_temp = np.zeros_like(im)
    crds = np.array(np.random.rand(npoints, im.ndim) * im.shape, dtype=int)
    pads = np.array(np.random.rand(npoints) * np.amin(im.shape) / 2 + 10, dtype=int)
    im_temp[tuple(crds.T)] = True
    labels, N = spim.label(input=im_temp)
    slices = spim.find_objects(input=labels)
    porosity = np.zeros(shape=(N,), dtype=float)
    volume = np.zeros(shape=(N,), dtype=int)
    for i in tqdm(np.arange(0, N), file=sys.stdout):
        s = slices[i]
        p = pads[i]
        new_s = extend_slice(s, shape=im.shape, pad=p)
        temp = im[new_s]
        Vp = np.sum(temp)
        Vt = np.size(temp)
        porosity[i] = Vp / Vt
        volume[i] = Vt
    profile = namedtuple('profile', ('volume', 'porosity'))
    profile.volume = volume
    profile.porosity = porosity
    return profile


def porosity_profile(im, axis=0):
    r"""
    Returns a porosity profile along the specified axis

    Parameters
    ----------
    im : ND-array
        The volumetric image for which to calculate the porosity profile
    axis : int
        The axis (0, 1, or 2) along which to calculate the profile.  For
        instance, if `axis` is 0, then the porosity in each YZ plane is
        calculated and returned as 1D array with 1 value for each X position.

    Returns
    -------
    result : 1D-array
        A 1D-array of porosity along the specified axis
    """
    if axis >= im.ndim:
        raise Exception('axis out of range')
    im = np.atleast_3d(im)
    a = set(range(im.ndim)).difference(set([axis]))
    a1, a2 = a
    prof = np.sum(np.sum(im, axis=a2), axis=a1) / (im.shape[a2] * im.shape[a1])
    return prof


def radial_density(im, bins=10, voxel_size=1):
    r"""
    Computes radial density function by analyzing the histogram of voxel
    values in the distance transform.  This function is defined by
    Torquato [1] as:

        .. math::

            \int_0^\infty P(r)dr = 1.0

    where *P(r)dr* is the probability of finding a voxel at a lying at a radial
    distance between *r* and *dr* from the solid interface.  This is equivalent
    to a probability density function (*pdf*)

    The cumulative distribution is defined as:

        .. math::

            F(r) = \int_r^\infty P(r)dr

    which gives the fraction of pore-space with a radius larger than *r*. This
    is equivalent to the cumulative distribution function (*cdf*).

    Parameters
    ----------
    im : ND-array
        Either a binary image of the pore space with ``True`` indicating the
        pore phase (or phase of interest), or a pre-calculated distance
        transform which can save time.
    bins : int or array_like
        This number of bins (if int) or the location of the bins (if array).
        This argument is passed directly to Scipy's ``histogram`` function so
        see that docstring for more information.  The default is 10 bins, which
        reduces produces a relatively smooth distribution.
    voxel_size : scalar
        The size of a voxel side in preferred units.  The default is 1, so the
        user can apply the scaling to the returned results after the fact.

    Returns
    -------
    result : named_tuple
        A named-tuple containing several 1D arrays:

        *R* - radius, equivalent to ``bin_centers``

        *pdf* - probability density function

        *cdf* - cumulative density function

        *bin_centers* - the center point of each bin

        *bin_edges* - locations of bin divisions, including 1 more value than
        the number of bins

        *bin_widths* - useful for passing to the ``width`` argument of
        ``matplotlib.pyplot.bar``

    Notes
    -----
    This function should not be taken as a pore size distribution in the
    explict sense, but rather an indicator of the sizes in the image.  The
    distance transform contains a very skewed number of voxels with small
    values near the solid walls.  Nonetheless, it does provide a useful
    indicator and it's mathematical formalism is handy.

    Torquato refers to this as the *pore-size density function*, and mentions
    that it is also known as the *pore-size distribution function*.  These
    terms are avoided here since they have specific connotations in porous
    media analysis.

    References
    ----------
    [1] Torquato, S. Random Heterogeneous Materials: Mircostructure and
    Macroscopic Properties. Springer, New York (2002) - See page 48 & 292
    """
    if im.dtype == bool:
        im = edt(im)
    mask = find_dt_artifacts(im) == 0
    im[mask] = 0
    x = im[im > 0].flatten()
    h = np.histogram(x, bins=bins, density=True)
    h = _parse_histogram(h=h, voxel_size=voxel_size)
    rdf = namedtuple('radial_density_function',
                     ('R', 'pdf', 'cdf', 'bin_centers', 'bin_edges',
                      'bin_widths'))
    return rdf(h.bin_centers, h.pdf, h.cdf, h.bin_centers, h.bin_edges,
               h.bin_widths)


def porosity(im):
    r"""
    Calculates the porosity of an image assuming 1's are void space and 0's are
    solid phase.

    All other values are ignored, so this can also return the relative
    fraction of a phase of interest in trinary or multiphase images.

    Parameters
    ----------
    im : ND-array
        Image of the void space with 1's indicating void phase (or True) and
        0's indicating the solid phase (or False).

    Returns
    -------
    porosity : float
        Calculated as the sum of all 1's divided by the sum of all 1's and 0's.

    See Also
    --------
    phase_fraction

    Notes
    -----
    This function assumes void is represented by 1 and solid by 0, and all
    other values are ignored.  This is useful, for example, for images of
    cylindrical cores, where all voxels outside the core are labelled with 2.

    Alternatively, images can be processed with ``find_disconnected_voxels``
    to get an image of only blind pores.  This can then be added to the orignal
    image such that blind pores have a value of 2, thus allowing the
    calculation of accessible porosity, rather than overall porosity.

    """
    im = np.array(im, dtype=int)
    Vp = np.sum(im == 1)
    Vs = np.sum(im == 0)
    e = Vp / (Vs + Vp)
    return e


def two_point_correlation_bf(im, spacing=10):
    r"""
    Calculates the two-point correlation function using brute-force (see Notes)

    Parameters
    ----------
    im : ND-array
        The image of the void space on which the 2-point correlation is desired
    spacing : int
        The space between points on the regular grid that is used to generate
        the correlation (see Notes)

    Returns
    -------
    result : named_tuple
        A tuple containing the x and y data for plotting the two-point
        correlation function, using the *args feature of matplotlib's plot
        function.  The x array is the distances between points and the y array
        is corresponding probabilities that points of a given distance both
        lie in the void space. The distance values are binned as follows:
        ``bins = range(start=0, stop=np.amin(im.shape)/2, stride=spacing)``

    Notes
    -----
    The brute-force approach means overlaying a grid of equally spaced points
    onto the image, calculating the distance between each and every pair of
    points, then counting the instances where both pairs lie in the void space.

    This approach uses a distance matrix so can consume memory very quickly for
    large 3D images and/or close spacing.
    """
    if im.ndim != im.squeeze().ndim:    # pragma: no cover
        warnings.warn((
            f"Input image conains a singleton axis: {im.shape}."
            " Reduce dimensionality with np.squeeze(im) to avoid"
            " unexpected behavior."
        ))
    if im.ndim == 2:
        pts = np.meshgrid(range(0, im.shape[0], spacing),
                          range(0, im.shape[1], spacing))
        crds = np.vstack([pts[0].flatten(),
                          pts[1].flatten()]).T
    elif im.ndim == 3:
        pts = np.meshgrid(range(0, im.shape[0], spacing),
                          range(0, im.shape[1], spacing),
                          range(0, im.shape[2], spacing))
        crds = np.vstack([pts[0].flatten(),
                          pts[1].flatten(),
                          pts[2].flatten()]).T
    dmat = sptl.distance.cdist(XA=crds, XB=crds)
    hits = im[tuple(pts)].flatten()
    dmat = dmat[hits, :]
    h1 = np.histogram(dmat, bins=range(0, int(np.amin(im.shape) / 2), spacing))
    dmat = dmat[:, hits]
    h2 = np.histogram(dmat, bins=h1[1])
    tpcf = namedtuple('two_point_correlation_function',
                      ('distance', 'probability'))
    return tpcf(h2[1][:-1], h2[0] / h1[0])


def _radial_profile(autocorr, r_max, nbins=100):
    r"""
    Helper functions to calculate the radial profile of the autocorrelation
    Masks the image in radial segments from the center and averages the values
    The distance values are normalized and 100 bins are used as default.

    Parameters
    ----------
    autocorr : ND-array
        The image of autocorrelation produced by FFT
    r_max : int or float
        The maximum radius in pixels to sum the image over

    Returns
    -------
    result : named_tuple
        A named tupling containing an array of ``bins`` of radial position
        and an array of ``counts`` in each bin.
    """
    if len(autocorr.shape) == 2:
        adj = np.reshape(autocorr.shape, [2, 1, 1])
        inds = np.indices(autocorr.shape) - adj / 2
        dt = np.sqrt(inds[0]**2 + inds[1]**2)
    elif len(autocorr.shape) == 3:
        adj = np.reshape(autocorr.shape, [3, 1, 1, 1])
        inds = np.indices(autocorr.shape) - adj / 2
        dt = np.sqrt(inds[0]**2 + inds[1]**2 + inds[2]**2)
    else:
        raise Exception('Image dimensions must be 2 or 3')
    bin_size = np.int(np.ceil(r_max / nbins))
    bins = np.arange(bin_size, r_max, step=bin_size)
    radial_sum = np.zeros_like(bins)
    for i, r in enumerate(bins):
        # Generate Radial Mask from dt using bins
        mask = (dt <= r) * (dt > (r - bin_size))
        radial_sum[i] = np.sum(autocorr[mask]) / np.sum(mask)
    # Return normalized bin and radially summed autoc
    norm_autoc_radial = radial_sum / np.max(autocorr)
    tpcf = namedtuple('two_point_correlation_function',
                      ('distance', 'probability'))
    return tpcf(bins, norm_autoc_radial)


def two_point_correlation_fft(im):
    r"""
    Calculates the two-point correlation function using fourier transforms

    Parameters
    ----------
    im : ND-array
        The image of the void space on which the 2-point correlation is desired

    Returns
    -------
    result : named_tuple
        A tuple containing the x and y data for plotting the two-point
        correlation function, using the *args feature of matplotlib's plot
        function.  The x array is the distances between points and the y array
        is corresponding probabilities that points of a given distance both
        lie in the void space.

    Notes
    -----
    The fourier transform approach utilizes the fact that the autocorrelation
    function is the inverse FT of the power spectrum density.
    For background read the Scipy fftpack docs and for a good explanation see:
    http://www.ucl.ac.uk/~ucapikr/projects/KamilaSuankulova_BSc_Project.pdf
    """
    # Calculate half lengths of the image
    hls = (np.ceil(np.shape(im)) / 2).astype(int)
    # Fourier Transform and shift image
    F = sp_ft.ifftshift(sp_ft.fftn(sp_ft.fftshift(im)))
    # Compute Power Spectrum
    P = np.absolute(F**2)
    # Auto-correlation is inverse of Power Spectrum
    autoc = np.absolute(sp_ft.ifftshift(sp_ft.ifftn(sp_ft.fftshift(P))))
    tpcf = _radial_profile(autoc, r_max=np.min(hls))
    return tpcf


def pore_size_distribution(im, bins=10, log=True, voxel_size=1):
    r"""
    Calculate a pore-size distribution based on the image produced by the
    ``porosimetry`` or ``local_thickness`` functions.

    Parameters
    ----------
    im : ND-array
        The array of containing the sizes of the largest sphere that overlaps
        each voxel.  Obtained from either ``porosimetry`` or
        ``local_thickness``.
    bins : scalar or array_like
        Either an array of bin sizes to use, or the number of bins that should
        be automatically generated that span the data range.
    log : boolean
        If ``True`` (default) the size data is converted to log (base-10)
        values before processing.  This can help to plot wide size
        distributions or to better visualize the in the small size region.
        Note that you can anti-log the radii values in the retunred ``tuple``,
        but the binning is performed on the logged radii values.
    voxel_size : scalar
        The size of a voxel side in preferred units.  The default is 1, so the
        user can apply the scaling to the returned results after the fact.

    Returns
    -------
    result : named_tuple
        A named-tuple containing several values:

        *R* or *logR* - radius, equivalent to ``bin_centers``

        *pdf* - probability density function

        *cdf* - cumulative density function

        *satn* - phase saturation in differential form.  For the cumulative
        saturation, just use *cfd* which is already normalized to 1.

        *bin_centers* - the center point of each bin

        *bin_edges* - locations of bin divisions, including 1 more value than
        the number of bins

        *bin_widths* - useful for passing to the ``width`` argument of
        ``matplotlib.pyplot.bar``

    Notes
    -----
    (1) To ensure the returned values represent actual sizes you can manually
    scale the input image by the voxel size first (``im *= voxel_size``)

    plt.bar(psd.R, psd.satn, width=psd.bin_widths, edgecolor='k')

    """
    im = im.flatten()
    vals = im[im > 0] * voxel_size
    if log:
        vals = np.log10(vals)
    h = _parse_histogram(np.histogram(vals, bins=bins, density=True))
    psd = namedtuple('pore_size_distribution',
                     (log * 'log' + 'R', 'pdf', 'cdf', 'satn',
                      'bin_centers', 'bin_edges', 'bin_widths'))
    return psd(h.bin_centers, h.pdf, h.cdf, h.relfreq,
               h.bin_centers, h.bin_edges, h.bin_widths)


def _parse_histogram(h, voxel_size=1):
    delta_x = h[1]
    P = h[0]
    temp = P * (delta_x[1:] - delta_x[:-1])
    C = np.cumsum(temp[-1::-1])[-1::-1]
    S = P * (delta_x[1:] - delta_x[:-1])
    bin_edges = delta_x * voxel_size
    bin_widths = (delta_x[1:] - delta_x[:-1]) * voxel_size
    bin_centers = ((delta_x[1:] + delta_x[:-1]) / 2) * voxel_size
    psd = namedtuple('histogram', ('pdf', 'cdf', 'relfreq',
                                   'bin_centers', 'bin_edges', 'bin_widths'))
    return psd(P, C, S, bin_centers, bin_edges, bin_widths)


def chord_counts(im):
    r"""
    Finds the length of each chord in the supplied image and returns a list
    of their individual sizes

    Parameters
    ----------
    im : ND-array
        An image containing chords drawn in the void space.

    Returns
    -------
    result : 1D-array
        A 1D array with one element for each chord, containing its length.

    Notes
    ----
    The returned array can be passed to ``plt.hist`` to plot the histogram,
    or to ``np.histogram`` to get the histogram data directly. Another useful
    function is ``np.bincount`` which gives the number of chords of each
    length in a format suitable for ``plt.plot``.
    """
    labels, N = spim.label(im > 0)
    props = regionprops(labels)
    chord_lens = np.array([i.filled_area for i in props])
    return chord_lens


def linear_density(im, bins=25, voxel_size=1, log=False):
    r"""
    Determines the probability that a point lies within a certain distance
    of the opposite phase *along a specified direction*

    This relates directly the radial density function defined by Torquato [1],
    but instead of reporting the probability of lying within a stated distance
    to the nearest solid in any direciton, it considers only linear distances
    along orthogonal directions.The benefit of this is that anisotropy can be
    detected in materials by performing the analysis in multiple orthogonal
    directions.

    Parameters
    ----------
    im : ND-array
        An image with each voxel containing the distance to the nearest solid
        along a linear path, as produced by ``distance_transform_lin``.
    bins : int or array_like
        The number of bins or a list of specific bins to use
    voxel_size : scalar
        The side length of a voxel.  This is used to scale the chord lengths
        into real units.  Note this is applied *after* the binning, so
        ``bins``, if supplied, should be in terms of voxels, not length units.

    Returns
    -------
    result : named_tuple

    References
    ----------
    [1] Torquato, S. Random Heterogeneous Materials: Mircostructure and
    Macroscopic Properties. Springer, New York (2002)

    """
    x = im[im > 0]
    h = list(np.histogram(x, bins=bins, density=True))
    h = _parse_histogram(h=h, voxel_size=voxel_size)
    cld = namedtuple('linear_density_function',
                     ('L', 'pdf', 'cdf', 'relfreq',
                      'bin_centers', 'bin_edges', 'bin_widths'))
    return cld(h.bin_centers, h.pdf, h.cdf, h.relfreq,
               h.bin_centers, h.bin_edges, h.bin_widths)


def chord_length_distribution(im, bins=None, log=False, voxel_size=1,
                              normalization='count'):
    r"""
    Determines the distribution of chord lengths in an image containing chords.

    Parameters
    ----------
    im : ND-image
        An image with chords drawn in the pore space, as produced by
        ``apply_chords`` or ``apply_chords_3d``.

        ``im`` can be either boolean, in which case each chord will be
        identified using ``scipy.ndimage.label``, or numerical values in which
        case it is assumed that chords have already been identifed and labeled.
        In both cases, the size of each chord will be computed as the number
        of voxels belonging to each labelled region.

    bins : scalar or array_like
        If a scalar is given it is interpreted as the number of bins to use,
        and if an array is given they are used as the bins directly.

    log : Boolean
        If true, the logarithm of the chord lengths will be used, which can
        make the data more clear.

    normalization : string
        Indicates how to normalize the bin heights.  Options are:

        *'count' or 'number'* - (default) This simply counts the number of
        chords in each bin in the normal sense of a histogram.  This is the
        rigorous definition according to Torquato [1].

        *'length'* - This multiplies the number of chords in each bin by the
        chord length (i.e. bin size).  The normalization scheme accounts for
        the fact that long chords are less frequent than shorert chords,
        thus giving a more balanced distribution.

    voxel_size : scalar
        The size of a voxel side in preferred units.  The default is 1, so the
        user can apply the scaling to the returned results after the fact.

    Returns
    -------
    result : named_tuple
        A tuple containing the following elements, which can be retrieved by
        attribute name:

        *L* or *logL* - chord length, equivalent to ``bin_centers``

        *pdf* - probability density function

        *cdf* - cumulative density function

        *relfreq* - relative frequency chords in each bin.  The sum of all bin
        heights is 1.0.  For the cumulative relativce, use *cdf* which is
        already normalized to 1.

        *bin_centers* - the center point of each bin

        *bin_edges* - locations of bin divisions, including 1 more value than
        the number of bins

        *bin_widths* - useful for passing to the ``width`` argument of
        ``matplotlib.pyplot.bar``

    References
    ----------
    [1] Torquato, S. Random Heterogeneous Materials: Mircostructure and
    Macroscopic Properties. Springer, New York (2002) - See page 45 & 292
    """
    x = chord_counts(im)
    if bins is None:
        bins = np.array(range(0, x.max() + 2)) * voxel_size
    x = x * voxel_size
    if log:
        x = np.log10(x)
    if normalization == 'length':
        h = list(np.histogram(x, bins=bins, density=False))
        h[0] = h[0] * (h[1][1:] + h[1][:-1]) / 2  # Scale bin heigths by length
        h[0] = h[0] / h[0].sum() / (h[1][1:] - h[1][:-1])  # Normalize h[0] manually
    elif normalization in ['number', 'count']:
        h = np.histogram(x, bins=bins, density=True)
    else:
        raise Exception('Unsupported normalization:', normalization)
    h = _parse_histogram(h)
    cld = namedtuple('chord_length_distribution',
                     (log * 'log' + 'L', 'pdf', 'cdf', 'relfreq',
                      'bin_centers', 'bin_edges', 'bin_widths'))
    return cld(h.bin_centers, h.pdf, h.cdf, h.relfreq,
               h.bin_centers, h.bin_edges, h.bin_widths)


def region_interface_areas(regions, areas, voxel_size=1, strel=None):
    r"""
    Calculates the interfacial area between all pairs of adjecent regions

    Parameters
    ----------
    regions : ND-array
        An image of the pore space partitioned into individual pore regions.
        Note that zeros in the image will not be considered for area
        calculation.
    areas : array_like
        A list containing the areas of each regions, as determined by
        ``region_surface_area``.  Note that the region number and list index
        are offset by 1, such that the area for region 1 is stored in
        ``areas[0]``.
    voxel_size : scalar
        The resolution of the image, expressed as the length of one side of a
        voxel, so the volume of a voxel would be **voxel_size**-cubed.  The
        default is 1.
    strel : array_like
        The structuring element used to blur the region.  If not provided,
        then a spherical element (or disk) with radius 1 is used.  See the
        docstring for ``mesh_region`` for more details, as this argument is
        passed to there.

    Returns
    -------
    result : named_tuple
        A named-tuple containing 2 arrays. ``conns`` holds the connectivity
        information and ``area`` holds the result for each pair.  ``conns`` is
        a N-regions by 2 array with each row containing the region number of an
        adjacent pair of regions.  For instance, if ``conns[0, 0]`` is 0 and
        ``conns[0, 1]`` is 5, then row 0 of ``area`` contains the interfacial
        area shared by regions 0 and 5.

    """
    print('-' * 60, flush=True)
    print('Finding interfacial areas between each region', flush=True)
    from skimage.morphology import disk, ball
    im = regions.copy()
    if im.ndim != im.squeeze().ndim:    # pragma: no cover
        warnings.warn((
            f"Input image conains a singleton axis: {im.shape}."
            " Reduce dimensionality with np.squeeze(im) to avoid"
            " unexpected behavior."
        ))
    # cube_elem = square if im.ndim == 2 else cube
    ball_elem = disk if im.ndim == 2 else ball
    # Get 'slices' into im for each region
    slices = spim.find_objects(im)
    # Initialize arrays
    Ps = np.arange(1, np.amax(im) + 1)
    sa = np.zeros_like(Ps, dtype=float)
    sa_combined = []  # Difficult to preallocate since number of conns unknown
    cn = []
    # Start extracting area from im
    for i in tqdm(Ps, file=sys.stdout):
        reg = i - 1
        if slices[reg] is not None:
            s = extend_slice(slices[reg], im.shape)
            sub_im = im[s]
            mask_im = sub_im == i
            sa[reg] = areas[reg]
            im_w_throats = spim.binary_dilation(input=mask_im,
                                                structure=ball_elem(1))
            im_w_throats = im_w_throats * sub_im
            Pn = np.unique(im_w_throats)[1:] - 1
            for j in Pn:
                if j > reg:
                    cn.append([reg, j])
                    merged_region = im[(min(slices[reg][0].start,
                                            slices[j][0].start)):
                                       max(slices[reg][0].stop,
                                           slices[j][0].stop),
                                       (min(slices[reg][1].start,
                                            slices[j][1].start)):
                                       max(slices[reg][1].stop,
                                           slices[j][1].stop)]
                    merged_region = ((merged_region == reg + 1)
                                     + (merged_region == j + 1))
                    mesh = mesh_region(region=merged_region, strel=strel)
                    sa_combined.append(mesh_surface_area(mesh))
    # Interfacial area calculation
    cn = np.array(cn)
    ia = 0.5 * (sa[cn[:, 0]] + sa[cn[:, 1]] - sa_combined)
    ia[ia <= 0] = 1
    result = namedtuple('interfacial_areas', ('conns', 'area'))
    result.conns = cn
    result.area = ia * voxel_size**2
    return result


def region_surface_areas(regions, voxel_size=1, strel=None):
    r"""
    Extracts the surface area of each region in a labeled image.

    Optionally, it can also find the the interfacial area between all
    adjoining regions.

    Parameters
    ----------
    regions : ND-array
        An image of the pore space partitioned into individual pore regions.
        Note that zeros in the image will not be considered for area
        calculation.
    voxel_size : scalar
        The resolution of the image, expressed as the length of one side of a
        voxel, so the volume of a voxel would be **voxel_size**-cubed.  The
        default is 1.
    strel : array_like
        The structuring element used to blur the region.  If not provided,
        then a spherical element (or disk) with radius 1 is used.  See the
        docstring for ``mesh_region`` for more details, as this argument is
        passed to there.

    Returns
    -------
    result : list
        A list containing the surface area of each region, offset by 1, such
        that the surface area of region 1 is stored in element 0 of the list.

    """
    print('-' * 60, flush=True)
    print('Finding surface area of each region', flush=True)
    im = regions.copy()
    # Get 'slices' into im for each pore region
    slices = spim.find_objects(im)
    # Initialize arrays
    Ps = np.arange(1, np.amax(im) + 1)
    sa = np.zeros_like(Ps, dtype=float)
    # Start extracting marching cube area from im
    for i in tqdm(Ps, file=sys.stdout):
        reg = i - 1
        if slices[reg] is not None:
            s = extend_slice(slices[reg], im.shape)
            sub_im = im[s]
            mask_im = sub_im == i
            mesh = mesh_region(region=mask_im, strel=strel)
            sa[reg] = mesh_surface_area(mesh)
    result = sa * voxel_size**2
    return result


def mesh_surface_area(mesh=None, verts=None, faces=None):
    r"""
    Calculates the surface area of a meshed region

    Parameters
    ----------
    mesh : tuple
        The tuple returned from the ``mesh_region`` function
    verts : array
        An N-by-ND array containing the coordinates of each mesh vertex
    faces : array
        An N-by-ND array indicating which elements in ``verts`` form a mesh
        element.

    Returns
    -------
    surface_area : float
        The surface area of the mesh, calculated by
        ``skimage.measure.mesh_surface_area``

    Notes
    -----
    This function simply calls ``scikit-image.measure.mesh_surface_area``, but
    it allows for the passing of the ``mesh`` tuple returned by the
    ``mesh_region`` function, entirely for convenience.
    """
    if mesh:
        verts = mesh.verts
        faces = mesh.faces
    else:
        if (verts is None) or (faces is None):
            raise Exception('Either mesh or verts and faces must be given')
    surface_area = measure.mesh_surface_area(verts, faces)
    return surface_area


def phase_fraction(im, normed=True):
    r"""
    Calculates the number (or fraction) of each phase in an image

    Parameters
    ----------
    im : ND-array
        An ND-array containing integer values
    normed : Boolean
        If ``True`` (default) the returned values are normalized by the total
        number of voxels in image, otherwise the voxel count of each phase is
        returned.

    Returns
    -------
    result : 1D-array
        A array of length max(im) with each element containing the number of
        voxels found with the corresponding label.

    See Also
    --------
    porosity

    """
    if im.dtype == bool:
        im = im.astype(int)
    elif im.dtype != int:
        raise Exception('Image must contain integer values for each phase')
    labels = np.arange(0, np.amax(im) + 1)
    results = np.zeros_like(labels)
    for i in labels:
        results[i] = np.sum(im == i)
    if normed:
<<<<<<< HEAD
        results = results/im.size
    return results


def pc_curve_from_ibip(im, sizes, seq, sigma=0.072, theta=180, voxel_size=1,
                       stepped=True):
    r"""
    Produces a Pc-Snwp curve from the output of ``invade_regions``

    Parameters
    ----------
    im : ND-array
        The voxel image of the porous media
    sizes : ND-array
        This image is returned from ``invade_regions`` when ``return_sizes``
        is set to ``True``.
    seq : ND-array
        The image containing the invasion sequence values returned from
        ``invade_regions``.
    sigma : float
        The surface tension of the fluid-fluid system of interest
    theta : float
        The contact angle through the invading phase in degrees
    voxel_size : float
        The voxel resolution of the image
    stepped : boolean
        If ``True`` (default) the returned data has steps between each point
        instead of connecting points directly with sloped lines.

    Returns
    -------
    pc_curve : namedtuple
        A namedtuple containing the capillary pressure (``pc``) and
        non-wetting phase saturation (``snwp``).

    """
    seqs = np.unique(seq)[1:]
    x = []
    y = []
    with tqdm(seqs) as pbar:
        for n in seqs:
            pbar.update()
            mask = seq == n
            # The following assumes only one size found, which was confirmed
            r = sizes[mask][0]*voxel_size
            pc = -2*sigma*np.cos(np.deg2rad(theta))/r
            x.append(pc)
            snwp = ((seq <= n)*(seq > 0)*(im == 1)).sum()/im.sum()
            y.append(snwp)
    if stepped:
        pc = x.copy()
        snwp = y.copy()
        for i in range(0, len(x)-1):
            j = 2*i + 1
            pc.insert(j, x[i+1])
            snwp.insert(j, y[i])
        x = pc
        y = snwp
    pc_curve = namedtuple('data', field_names=['pc', 'snwp'])
    pc_curve.pc = x
    pc_curve.snwp = y
    return pc_curve


def pc_curve_from_mio(im, sizes, sigma=0.072, theta=180, voxel_size=1,
                      stepped=True):
    r"""
    """
    sz = np.unique(sizes)[:0:-1]
    x = []
    y = []
    with tqdm(sz) as pbar:
        for n in sz:
            pbar.update()
            r = n*voxel_size
            pc = -2*sigma*np.cos(np.deg2rad(theta))/r
            x.append(pc)
            snwp = ((sizes >= n)*(im == 1)).sum()/im.sum()
            y.append(snwp)
    if stepped:
        pc = x.copy()
        snwp = y.copy()
        for i in range(0, len(x)-1):
            j = 2*i + 1
            pc.insert(j, x[i+1])
            snwp.insert(j, y[i])
        x = pc
        y = snwp
    pc_curve = namedtuple('data', field_names=['pc', 'snwp'])
    pc_curve.pc = x
    pc_curve.snwp = y
    return pc_curve
=======
        results = results / im.size
    return results
>>>>>>> 1d3f1325
<|MERGE_RESOLUTION|>--- conflicted
+++ resolved
@@ -830,8 +830,7 @@
     for i in labels:
         results[i] = np.sum(im == i)
     if normed:
-<<<<<<< HEAD
-        results = results/im.size
+        results = results / im.size
     return results
 
 
@@ -922,8 +921,4 @@
     pc_curve = namedtuple('data', field_names=['pc', 'snwp'])
     pc_curve.pc = x
     pc_curve.snwp = y
-    return pc_curve
-=======
-        results = results / im.size
-    return results
->>>>>>> 1d3f1325
+    return pc_curve