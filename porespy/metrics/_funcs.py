import logging
import numpy as np
import scipy.ndimage as spim
import scipy.spatial as sptl
from scipy import fft as sp_ft
from skimage.measure import regionprops
from deprecated import deprecated
from porespy.tools import extend_slice
from porespy.tools import _check_for_singleton_axes
from porespy.tools import Results
from porespy import settings
from porespy.tools import get_tqdm
from porespy.tools import log_entry_exit
from numba import njit


__all__ = [
    "boxcount",
    "chord_counts",
    "chord_length_distribution",
    "find_h",
    "lineal_path_distribution",
    "pore_size_distribution",
    "radial_density_distribution",
    "porosity",
    "porosity_profile",
    "representative_elementary_volume",
    "satn_profile",
    "two_point_correlation",
    "phase_fraction",
    "pc_curve",
    "pc_curve_from_ibip",
    "pc_curve_from_mio",
]


tqdm = get_tqdm()
logger = logging.getLogger(__name__)


@log_entry_exit
def boxcount(im, bins=10):
    r"""
    Calculates fractal dimension of an image using the tiled box counting
    method [1]_

    Parameters
    ----------
    im : ndarray
        The image of the porous material.
    bins : int or array_like, optional
        The number of box sizes to use. The default is 10 sizes
        logarithmically spaced between 1 and ``min(im.shape)``.
        If an array is provided, this is used directly.

    Returns
    -------
    results
        An object possessing the following attributes:

        size : ndarray
            The box sizes used
        count : ndarray
            The number of boxes of each size that contain both solid and void
        slope : ndarray
            The gradient of ``count``. This has the same number of elements as
            ``count`` and

    References
    ----------
    .. [1] See Boxcounting on `Wikipedia <https://en.wikipedia.org/wiki/Box_counting>`_

    Examples
    --------
    `Click here
    <https://porespy.org/examples/metrics/reference/box_counting.html>`_
    to view online example.

    """
    im = np.array(im, dtype=bool)

    if (len(im.shape) != 2 and len(im.shape) != 3):
        raise Exception('Image must be 2-dimensional or 3-dimensional')

    if isinstance(bins, int):
        Ds = np.unique(np.logspace(1, np.log10(min(im.shape)), bins).astype(int))
    else:
        Ds = np.array(bins).astype(int)

    N = []
    for d in tqdm(Ds, **settings.tqdm):
        result = 0
        for i in range(0, im.shape[0], d):
            for j in range(0, im.shape[1], d):
                if len(im.shape) == 2:
                    temp = im[i:i+d, j:j+d]
                    result += np.any(temp)
                    result -= np.all(temp)
                else:
                    for k in range(0, im.shape[2], d):
                        temp = im[i:i+d, j:j+d, k:k+d]
                        result += np.any(temp)
                        result -= np.all(temp)
        N.append(result)
    slope = -1*np.gradient(np.log(np.array(N)), np.log(Ds))
    data = Results()
    data.size = Ds
    data.count = N
    data.slope = slope
    return data


@log_entry_exit
def representative_elementary_volume(im, npoints=1000):
    r"""
    Calculates the porosity of an image as a function subdomain size.

    This function extracts a specified number of subdomains of random size,
    then finds their porosity.

    Parameters
    ----------
    im : ndarray
        The image of the porous material
    npoints : int
        The number of randomly located and sized boxes to sample.  The default
        is 1000.

    Returns
    -------
    result : Results object
        A custom object with the following data added as named attributes:

        'volume'
            The total volume of each cubic subdomain tested
        'porosity'
            The porosity of each subdomain tested

        These attributes can be conveniently plotted by passing the Results
        object to matplotlib's ``plot`` function using the
        \* notation: ``plt.plot(\*result, 'b.')``.  The resulting plot is
        similar to the sketch given by Bachmat and Bear [1]_

    Notes
    -----
    This function is frustratingly slow.  Profiling indicates that all the time
    is spent on scipy's ``sum`` function which is needed to sum the number of
    void voxels (1's) in each subdomain.

    References
    ----------
    .. [1] Bachmat and Bear. On the Concept and Size of a Representative
       Elementary Volume (Rev), Advances in Transport Phenomena in Porous Media
       (1987)

    Examples
    --------
    `Click here
    <https://porespy.org/examples/metrics/reference/representative_elementary_volume.html>`_
    to view online example.

    """
    # TODO: this function is a prime target for parallelization since the
    # ``npoints`` are calculated independenlty.
    im_temp = np.zeros_like(im)
    crds = np.array(np.random.rand(npoints, im.ndim) * im.shape, dtype=int)
    pads = np.array(np.random.rand(npoints) * np.amin(im.shape) / 2 + 10, dtype=int)
    im_temp[tuple(crds.T)] = True
    labels, N = spim.label(input=im_temp)
    slices = spim.find_objects(input=labels)
    porosity = np.zeros(shape=(N,), dtype=float)
    volume = np.zeros(shape=(N,), dtype=int)
    for i in tqdm(np.arange(0, N), **settings.tqdm):
        s = slices[i]
        p = pads[i]
        new_s = extend_slice(s, shape=im.shape, pad=p)
        temp = im[new_s]
        Vp = np.sum(temp, dtype=np.int64)
        Vt = np.size(temp)
        porosity[i] = Vp / Vt
        volume[i] = Vt
    profile = Results()
    profile.volume = volume
    profile.porosity = porosity
    return profile


@log_entry_exit
def porosity(im):
    r"""
    Calculates the porosity of an image assuming 1's are void space and 0's
    are solid phase.

    All other values are ignored, so this can also return the relative
    fraction of a phase of interest in multiphase images.

    Parameters
    ----------
    im : ndarray
        Image of the void space with 1's indicating void phase (or ``True``)
        and 0's indicating the solid phase (or ``False``). All other values
        are ignored (see Notes).

    Returns
    -------
    porosity : float
        Calculated as the sum of all 1's divided by the sum of all 1's and 0's.

    See Also
    --------
    phase_fraction
    find_outer_region

    Notes
    -----
    This function assumes void is represented by 1 and solid by 0, and all
    other values are ignored.  This is useful, for example, for images of
    cylindrical cores, where all voxels outside the core are labelled with 2.

    Alternatively, images can be processed with ``find_disconnected_voxels``
    to get an image of only blind pores.  This can then be added to the orignal
    image such that blind pores have a value of 2, thus allowing the
    calculation of accessible porosity, rather than overall porosity.

    Examples
    --------
    `Click here
    <https://porespy.org/examples/metrics/reference/porosity.html>`_
    to view online example.

    """
    im = np.array(im, dtype=np.int64)
    Vp = np.sum(im == 1, dtype=np.int64)
    Vs = np.sum(im == 0, dtype=np.int64)
    e = Vp / (Vs + Vp)
    return e


@log_entry_exit
def porosity_profile(im, axis=0):
    r"""
    Computes the porosity profile along the specified axis

    Parameters
    ----------
    im : ndarray
        The volumetric image for which to calculate the porosity profile.  All
        voxels with a value of 1 (or ``True``) are considered as void.
    axis : int
        The axis (0, 1, or 2) along which to calculate the profile.  For
        instance, if `axis` is 0, then the porosity in each YZ plane is
        calculated and returned as 1D array with 1 value for each X position.

    Returns
    -------
    result : 1D-array
        A 1D-array of porosity along the specified axis

    Examples
    --------
    `Click here
    <https://porespy.org/examples/metrics/reference/porosity_profile.html>`_
    to view online example.

    """
    if axis >= im.ndim:
        raise Exception('axis out of range')
    im = np.atleast_3d(im)
    a = set(range(im.ndim)).difference(set([axis]))
    a1, a2 = a
    tmp = np.sum(np.sum(im == 1, axis=a2, dtype=np.int64), axis=a1, dtype=np.int64)
    prof = tmp / (im.shape[a2] * im.shape[a1])
    return prof


@log_entry_exit
def radial_density_distribution(dt, bins=10, log=False, voxel_size=1):
    r"""
    Computes radial density function by analyzing the histogram of voxel
    values in the distance transform.  This function is defined by
    Torquato [1] as:

        .. math::

            \int_0^\infty P(r)dr = 1.0

    where *P(r)dr* is the probability of finding a voxel at a lying at a radial
    distance between *r* and *dr* from the solid interface.  This is equivalent
    to a probability density function (*pdf*)

    The cumulative distribution is defined as:

        .. math::

            F(r) = \int_r^\infty P(r)dr

    which gives the fraction of pore-space with a radius larger than *r*. This
    is equivalent to the cumulative distribution function (*cdf*).

    Parameters
    ----------
    dt : ndarray
        A distance transform of the pore space (the ``edt`` package is
        recommended).  Note that it is recommended to apply
        ``find_dt_artifacts`` to this image first, and set potentially
        erroneous values to 0 with ``dt[mask] = 0`` where
        ``mask = porespy.filters.find_dt_artifaces(dt)``.
    bins : int or array_like
        This number of bins (if int) or the location of the bins (if array).
        This argument is passed directly to Scipy's ``histogram`` function so
        see that docstring for more information.  The default is 10 bins, which
        reduces produces a relatively smooth distribution.
    log : boolean
        If ``True`` the size data is converted to log (base-10)
        values before processing.  This can help to plot wide size
        distributions or to better visualize the in the small size region.
        Note that you should not anti-log the radii values in the retunred
        ``tuple``, since the binning is performed on the logged radii values.
    voxel_size : scalar
        The size of a voxel side in preferred units.  The default is 1, so the
        user can apply the scaling to the returned results after the fact.

    Returns
    -------
    result : Results object
        A custom object with the following data added as named attributes:

        ============== =======================================================
        Attribute      Description
        ============== =======================================================
        *R* or *LogR*  Radius, equivalent to ``bin_centers``
        *pdf*          Probability density function
        *cdf*          Cumulative density function
        *bin_centers*  The center point of each bin
        *bin_edges*    Locations of bin divisions, including 1 more value than
                       the number of bins
        *bin_widths*   Useful for passing to the ``width`` argument of
                       ``matplotlib.pyplot.bar``
        ============== =======================================================

    Notes
    -----
    Torquato refers to this as the *pore-size density function*, and mentions
    that it is also known as the *pore-size distribution function*.  These
    terms are avoided here since they have specific connotations in porous
    media analysis.

    References
    ----------
    [1] Torquato, S. Random Heterogeneous Materials: Mircostructure and
    Macroscopic Properties. Springer, New York (2002) - See page 48 & 292

    Examples
    --------
    `Click here
    <https://porespy.org/examples/metrics/reference/radial_density.html>`_
    to view online example.

    """
    im = np.copy(dt)
    x = im[im > 0].flatten()
    if log:
        x = np.log10(x)
    h = np.histogram(x, bins=bins, density=True)
    h = _parse_histogram(h=h, voxel_size=voxel_size)
    rdf = Results()
    rdf[f"{log*'Log' + 'R'}"] = h.bin_centers
    rdf.pdf = h.pdf
    rdf.cdf = h.cdf
    rdf.relfreq = h.relfreq
    rdf.bin_centers = h.bin_centers
    rdf.bin_edges = h.bin_edges
    rdf.bin_widths = h.bin_widths
    return rdf


@log_entry_exit
def lineal_path_distribution(im, bins=10, voxel_size=1, log=False):
    r"""
    Determines the probability that a point lies within a certain distance
    of the opposite phase *along a specified direction*

    This relates directly the radial density function defined by Torquato [1],
    but instead of reporting the probability of lying within a stated distance
    to the nearest solid in any direciton, it considers only linear distances
    along orthogonal directions.The benefit of this is that anisotropy can be
    detected in materials by performing the analysis in multiple orthogonal
    directions.

    Parameters
    ----------
    im : ndarray
        An image with each voxel containing the distance to the nearest solid
        along a linear path, as produced by ``distance_transform_lin``.
    bins : int or array_like
        The number of bins or a list of specific bins to use
    voxel_size : scalar
        The side length of a voxel.  This is used to scale the chord lengths
        into real units.  Note this is applied *after* the binning, so
        ``bins``, if supplied, should be in terms of voxels, not length units.
    log : boolean
        If ``True`` (default) the size data is converted to log (base-10)
        values before processing.  This can help to plot wide size
        distributions or to better visualize data in the small size region.
        Note that you should not anti-log the radii values in the retunred
        ``results``, since the binning is performed on the logged radii values.

    Returns
    -------
    result : Results object
        A custom object with the following data added as named attributes:

        *L* or *LogL*
            Length, equivalent to ``bin_centers``
        *pdf*
            Probability density function
        *cdf*
            Cumulative density function
        *relfreq*
            Relative frequency chords in each bin.  The sum of all bin
            heights is 1.0.  For the cumulative relativce, use *cdf* which is
            already normalized to 1.
        *bin_centers*
            The center point of each bin
        *bin_edges*
            Locations of bin divisions, including 1 more value than
            the number of bins
        *bin_widths*
            Useful for passing to the ``width`` argument of
            ``matplotlib.pyplot.bar``

    References
    ----------
    [1] Torquato, S. Random Heterogeneous Materials: Mircostructure and
    Macroscopic Properties. Springer, New York (2002)

    Examples
    --------
    `Click here
    <https://porespy.org/examples/metrics/reference/linearl_path_distribution.html>`_
    to view online example.

    """
    x = im[im > 0]
    if log:
        x = np.log10(x)
    h = list(np.histogram(x, bins=bins, density=True))
    h = _parse_histogram(h=h, voxel_size=voxel_size)
    cld = Results()
    cld[f"{log*'Log' + 'L'}"] = h.bin_centers
    cld.pdf = h.pdf
    cld.cdf = h.cdf
    cld.relfreq = h.relfreq
    cld.bin_centers = h.bin_centers
    cld.bin_edges = h.bin_edges
    cld.bin_widths = h.bin_widths
    return cld


@log_entry_exit
def chord_length_distribution(im, bins=10, log=False, voxel_size=1,
                              normalization='count'):
    r"""
    Determines the distribution of chord lengths in an image containing chords.

    Parameters
    ----------
    im : ndarray
        An image with chords drawn in the pore space, as produced by
        ``apply_chords`` or ``apply_chords_3d``.  ``im`` can be either boolean,
        in which case each chord will be identified using ``scipy.ndimage.label``,
        or numerical values in case it is assumed that chords have already been
        identifed and labeled. In both cases, the size of each chord will be
        computed as the number of voxels belonging to each labelled region.
    bins : scalar or array_like
        If a scalar is given it is interpreted as the number of bins to use,
        and if an array is given they are used as the bins directly.
    log : boolean
        If ``True`` (default) the size data is converted to log (base-10)
        values before processing.  This can help to plot wide size
        distributions or to better visualize the in the small size region.
        Note that you should not anti-log the radii values in the retunred
        ``tuple``, since the binning is performed on the logged radii values.
    normalization : string
        Indicates how to normalize the bin heights.  Options are:

        *'count' or 'number'*
            (default) This simply counts the number of chords in each bin in
            the normal sense of a histogram.  This is the rigorous definition
            according to Torquato [1].
        *'length'*
            This multiplies the number of chords in each bin by the
            chord length (i.e. bin size).  The normalization scheme accounts for
            the fact that long chords are less frequent than shorert chords,
            thus giving a more balanced distribution.

    voxel_size : scalar
        The size of a voxel side in preferred units.  The default is 1, so the
        user can apply the scaling to the returned results after the fact.

    Returns
    -------
    result : Results object
        A custom object with the following data added as named attributes:

        *L* or *LogL*
            Chord length, equivalent to ``bin_centers``
        *pdf*
            Probability density function
        *cdf*
            Cumulative density function
        *relfreq*
            Relative frequency chords in each bin.  The sum of all bin
            heights is 1.0.  For the cumulative relativce, use *cdf* which is
            already normalized to 1.
        *bin_centers*
            The center point of each bin
        *bin_edges*
            Locations of bin divisions, including 1 more value than
            the number of bins
        *bin_widths*
            Useful for passing to the ``width`` argument of
            ``matplotlib.pyplot.bar``

    References
    ----------
    [1] Torquato, S. Random Heterogeneous Materials: Mircostructure and
    Macroscopic Properties. Springer, New York (2002) - See page 45 & 292

    Examples
    --------
    `Click here
    <https://porespy.org/examples/metrics/reference/chord_length_distribution.html>`_
    to view online example.

    """
    x = chord_counts(im)
    if bins is None:
        bins = np.array(range(0, x.max() + 2)) * voxel_size
    x = x * voxel_size
    if log:
        x = np.log10(x)
    if normalization == 'length':
        h = list(np.histogram(x, bins=bins, density=False))
        # Scale bin heigths by length
        h[0] = h[0] * (h[1][1:] + h[1][:-1]) / 2
        # Normalize h[0] manually
        h[0] = h[0] / h[0].sum(dtype=np.int64) / (h[1][1:] - h[1][:-1])
    elif normalization in ['number', 'count']:
        h = np.histogram(x, bins=bins, density=True)
    else:
        raise Exception('Unsupported normalization:', normalization)
    h = _parse_histogram(h)
    cld = Results()
    cld[f"{log*'Log' + 'L'}"] = h.bin_centers
    cld.pdf = h.pdf
    cld.cdf = h.cdf
    cld.relfreq = h.relfreq
    cld.bin_centers = h.bin_centers
    cld.bin_edges = h.bin_edges
    cld.bin_widths = h.bin_widths
    return cld


@log_entry_exit
def pore_size_distribution(im, bins=10, log=True, voxel_size=1):
    r"""
    Calculate a pore-size distribution based on the image produced by the
    ``porosimetry`` or ``local_thickness`` functions.

    Parameters
    ----------
    im : ndarray
        The array of containing the sizes of the largest sphere that overlaps
        each voxel.  Obtained from either ``porosimetry`` or
        ``local_thickness``.
    bins : scalar or array_like
        Either an array of bin sizes to use, or the number of bins that should
        be automatically generated that span the data range.
    log : boolean
        If ``True`` (default) the size data is converted to log (base-10)
        values before processing.  This can help to plot wide size
        distributions or to better visualize the in the small size region.
        Note that you should not anti-log the radii values in the retunred
        ``tuple``, since the binning is performed on the logged radii values.
    voxel_size : scalar
        The size of a voxel side in preferred units.  The default is 1, so the
        user can apply the scaling to the returned results after the fact.

    Returns
    -------
    result : Results object
        A custom object with the following data added as named attributes:

        *R* or *logR*
            Radius, equivalent to ``bin_centers``
        *pdf*
            Probability density function
        *cdf*
            Cumulative density function
        *satn*
            Phase saturation in differential form.  For the cumulative
            saturation, just use *cfd* which is already normalized to 1.
        *bin_centers*
            The center point of each bin
        *bin_edges*
            Locations of bin divisions, including 1 more value than
            the number of bins
        *bin_widths*
            Useful for passing to the ``width`` argument of
            ``matplotlib.pyplot.bar``

    Notes
    -----
    (1) To ensure the returned values represent actual sizes you can manually
    scale the input image by the voxel size first (``im *= voxel_size``)

    plt.bar(psd.R, psd.satn, width=psd.bin_widths, edgecolor='k')

    Examples
    --------
    `Click here
    <https://porespy.org/examples/metrics/reference/pore_size_distribution.html>`_
    to view online example.

    """
    im = im.flatten()
    vals = im[im > 0] * voxel_size
    if log:
        vals = np.log10(vals)
    h = _parse_histogram(np.histogram(vals, bins=bins, density=True))
    cld = Results()
    cld[f"{log*'Log' + 'R'}"] = h.bin_centers
    cld.pdf = h.pdf
    cld.cdf = h.cdf
    cld.satn = h.relfreq
    cld.bin_centers = h.bin_centers
    cld.bin_edges = h.bin_edges
    cld.bin_widths = h.bin_widths
    return cld


@log_entry_exit
def two_point_correlation_bf(im, spacing=10):
    r"""
    Calculates the two-point correlation function using brute-force (see Notes)

    Parameters
    ----------
    im : ndarray
        The image of the void space on which the 2-point correlation is
        desired.
    spacing : int
        The space between points on the regular grid that is used to
        generate the correlation (see Notes).

    Returns
    -------
    result : Results object
        A custom object with the following data added as named attributes:

        'distance'
            The distance between two points. The distance values are binned
            as:
        $$ bins = range(start=0, stop=np.amin(im.shape)/2, stride=spacing) $$

        'probability'
            The probability that two points of the stated separation distance
            are within the same phase

    Notes
    -----
    The brute-force approach means overlaying a grid of equally spaced points
    onto the image, calculating the distance between each and every pair of
    points, then counting the instances where both pairs lie in the void space.

    This approach uses a distance matrix so can consume memory very quickly for
    large 3D images and/or close spacing.  It is recommended to avoid this.

    Examples
    --------
    `Click here
    <https://porespy.org/examples/metrics/reference/two_point_correlation_bf.html>`_
    to view online example.

    """
    _check_for_singleton_axes(im)
    if im.ndim == 2:
        pts = np.meshgrid(range(0, im.shape[0], spacing),
                          range(0, im.shape[1], spacing))
        crds = np.vstack([pts[0].flatten(),
                          pts[1].flatten()]).T
    elif im.ndim == 3:
        pts = np.meshgrid(range(0, im.shape[0], spacing),
                          range(0, im.shape[1], spacing),
                          range(0, im.shape[2], spacing))
        crds = np.vstack([pts[0].flatten(),
                          pts[1].flatten(),
                          pts[2].flatten()]).T
    dmat = sptl.distance.cdist(XA=crds, XB=crds)
    hits = im[tuple(pts)].flatten()
    dmat = dmat[hits, :]
    h1 = np.histogram(dmat, bins=range(0, int(np.amin(im.shape) / 2), spacing))
    dmat = dmat[:, hits]
    h2 = np.histogram(dmat, bins=h1[1])
    tpcf = Results()
    tpcf.distance = h2[1][:-1]
    tpcf.probability = h2[0] / h1[0]
    return tpcf


@log_entry_exit
def _radial_profile(autocorr, bins, pf=None, voxel_size=1):
    r"""
    Helper functions to calculate the radial profile of the autocorrelation

    Masks the image in radial segments from the center and averages the values
    The distance values are normalized and 100 bins are used as default.

    Parameters
    ----------
    autocorr : ndarray
        The image of autocorrelation produced by FFT
    r_max : int or float
        The maximum radius in pixels to sum the image over
    bins : ndarray
        The edges of the bins to use in summing the radii, ** must be in voxels
    pf : float
        the phase fraction (porosity) of the image, used for scaling the
        normalized autocorrelation down to match the two-point correlation
        definition as given by Torquato
    voxel_size : scalar
        The size of a voxel side in preferred units.  The default is 1, so the
        user can apply the scaling to the returned results after the fact.

    Returns
    -------
    result : tpcf


    """
    if len(autocorr.shape) == 2:
        adj = np.reshape(autocorr.shape, [2, 1, 1])
        # use np.round otherwise with odd image sizes, the mask generated can
        # be zero, resulting in Div/0 error
        inds = np.indices(autocorr.shape) - np.round(adj / 2)
        dt = np.sqrt(inds[0]**2 + inds[1]**2)
    elif len(autocorr.shape) == 3:
        adj = np.reshape(autocorr.shape, [3, 1, 1, 1])
        # use np.round otherwise with odd image sizes, the mask generated can
        # be zero, resulting in Div/0 error
        inds = np.indices(autocorr.shape) - np.round(adj / 2)
        dt = np.sqrt(inds[0]**2 + inds[1]**2 + inds[2]**2)
    else:
        raise Exception('Image dimensions must be 2 or 3')
    if np.max(bins) > np.max(dt):
        msg = (
            'Bins specified distances exceeding maximum radial distance for'
            ' image size. Radial distance cannot exceed distance from center'
            ' of image to corner.'
        )
        raise Exception(msg)

    bin_size = bins[1:] - bins[:-1]
    radial_sum = _get_radial_sum(dt, bins, bin_size, autocorr)
    # Return normalized bin and radially summed autoc
    norm_autoc_radial = radial_sum / np.max(autocorr)
    h = [norm_autoc_radial, bins]
    h = _parse_histogram(h, voxel_size=1)
    tpcf = Results()
    tpcf.distance = h.bin_centers * voxel_size
    tpcf.bin_centers = h.bin_centers * voxel_size
    tpcf.bin_edges = h.bin_edges * voxel_size
    tpcf.bin_widths = h.bin_widths * voxel_size
    tpcf.probability = norm_autoc_radial
    tpcf.probability_scaled = norm_autoc_radial * pf
    tpcf.pdf = h.pdf * pf
    tpcf.relfreq = h.relfreq
    return tpcf


<<<<<<< HEAD
@njit(parallel=True)
@log_entry_exit
=======
@njit(parallel=False)
>>>>>>> 1c9d4542
def _get_radial_sum(dt, bins, bin_size, autocorr):
    radial_sum = np.zeros_like(bins[:-1])
    for i, r in enumerate(bins[:-1]):
        mask = (dt <= r) * (dt > (r - bin_size[i]))
        radial_sum[i] = np.sum(np.ravel(autocorr)[np.ravel(mask)], dtype=np.int64) \
            / np.sum(mask)
    return radial_sum


@log_entry_exit
def two_point_correlation(im, voxel_size=1, bins=100):
    r"""
    Calculate the two-point correlation function using Fourier transforms

    Parameters
    ----------
    im : ndarray
        The image of the void space on which the 2-point correlation is
        desired, in which the phase of interest is labelled as True
    voxel_size : scalar
        The size of a voxel side in preferred units.  The default is 1, so
        the user can apply the scaling to the returned results after the
        fact.
    bins : scalar or array_like
        Either an array of bin sizes to use, or the number of bins that
        should be automatically generated that span the data range. The
        maximum value of the bins, if passed as an array, cannot exceed
        the distance from the center of the image to the corner.

    Returns
    -------
    result : tpcf
        The two-point correlation function object, with named attributes:

        *distance*
            The distance between two points, equivalent to bin_centers
        *bin_centers*
            The center point of each bin. See distance
        *bin_edges*
            Locations of bin divisions, including 1 more value than
            the number of bins
        *bin_widths*
            Useful for passing to the ``width`` argument of
            ``matplotlib.pyplot.bar``
        *probability_normalized*
            The probability that two points of the stated separation distance
            are within the same phase normalized to 1 at r = 0
        *probability* or *pdf*
            The probability that two points of the stated separation distance
            are within the same phase scaled to the phase fraction at r = 0

    Notes
    -----
    The fourier transform approach utilizes the fact that the
    autocorrelation function is the inverse FT of the power spectrum
    density. For background read the Scipy fftpack docs and for a good
    explanation `see this thesis
    <https://www.ucl.ac.uk/~ucapikr/projects/KamilaSuankulova_BSc_Project.pdf>`_.

    Examples
    --------
    `Click here
    <https://porespy.org/examples/metrics/reference/two_point_correlation.html>`_
    to view online example.

    """
    # Get the number of CPUs available to parallel process Fourier transforms
    cpus = settings.ncores
    # Get the phase fraction of the image
    pf = porosity(im)
    if isinstance(bins, int):
        # Calculate half lengths of the image
        r_max = (np.ceil(np.min(np.shape(im))) / 2).astype(int)
        # Get the bin-size - ensures it will be at least 1
        bin_size = int(np.ceil(r_max / bins))
        # Calculate the bin divisions, equivalent to bin_edges
        bins = np.arange(0, r_max + bin_size, bin_size)
    # set the number of parallel processors to use:
    with sp_ft.set_workers(cpus):
        # Fourier Transform and shift image
        F = sp_ft.ifftshift(sp_ft.rfftn(sp_ft.fftshift(im)))
        # Compute Power Spectrum
        P = np.absolute(F**2)
        # Auto-correlation is inverse of Power Spectrum
        autoc = np.absolute(sp_ft.ifftshift(sp_ft.irfftn(sp_ft.fftshift(P))))
    tpcf = _radial_profile(autoc, bins, pf=pf, voxel_size=voxel_size)
    return tpcf


@log_entry_exit
def _parse_histogram(h, voxel_size=1, density=True):
    delta_x = h[1]
    P = h[0]
    bin_widths = delta_x[1:] - delta_x[:-1]
    temp = P * (bin_widths)
    C = np.cumsum(temp[-1::-1])[-1::-1]
    S = P * (bin_widths)
    if not density:
        P /= np.max(P)
        temp_sum = np.sum(P * bin_widths)
        C /= temp_sum
        S /= temp_sum

    bin_edges = delta_x * voxel_size
    bin_widths = (bin_widths) * voxel_size
    bin_centers = ((delta_x[1:] + delta_x[:-1]) / 2) * voxel_size
    hist = Results()
    hist.pdf = P
    hist.cdf = C
    hist.relfreq = S
    hist.bin_centers = bin_centers
    hist.bin_edges = bin_edges
    hist.bin_widths = bin_widths
    return hist


@log_entry_exit
def chord_counts(im):
    r"""
    Find the length of each chord in the supplied image

    Parameters
    ----------
    im : ndarray
        An image containing chords drawn in the void space.

    Returns
    -------
    result : 1D-array
        A 1D array with one element for each chord, containing its length.

    Notes
    ----
    The returned array can be passed to ``plt.hist`` to plot the histogram,
    or to ``np.histogram`` to get the histogram data directly. Another useful
    function is ``np.bincount`` which gives the number of chords of each
    length in a format suitable for ``plt.plot``.

    Examples
    --------
    `Click here
    <https://porespy.org/examples/reference/metrics/chord_counts.html>`_
    to view online example.

    """
    labels, N = spim.label(im > 0)
    props = regionprops(labels)
    chord_lens = np.array([i.filled_area for i in props], dtype=int)
    return chord_lens


@log_entry_exit
def phase_fraction(im, normed=True):
    r"""
    Calculate the fraction of each phase in an image

    Parameters
    ----------
    im : ndarray
        An ndarray containing integer values
    normed : boolean
        If ``True`` (default) the returned values are normalized by the total
        number of voxels in image, otherwise the voxel count of each phase is
        returned.

    Returns
    -------
    result : 1D-array
        A array of length max(im) with each element containing the number of
        voxels found with the corresponding label.

    See Also
    --------
    porosity

    Examples
    --------
    `Click here
    <https://porespy.org/examples/metrics/reference/phase_fraction.html>`_
    to view online example.

    """
    if im.dtype == bool:
        im = im.astype(int)
    labels = np.unique(im)
    results = {}
    for label in labels:
        results[label] = np.sum(im == label, dtype=np.int64) * \
            (1 / im.size if normed else 1)
    return results


@deprecated("This function is deprecated, use pc_curve instead")
@log_entry_exit
def pc_curve_from_ibip(*args, **kwargs):
    r"""
    This function is deprecated.  Use ``pc_curve`` instead.  Note that the
    ``stepped`` argument is no longer supported since this can be done
    directly in matplotlib with ``plt.step(...)``.

    """
    return pc_curve(*args, **kwargs)


@deprecated("This function is deprecated, use pc_curve instead")
@log_entry_exit
def pc_curve_from_mio(*args, **kwargs):
    r"""
    This function is deprecated.  Use ``pc_curve`` instead.
    """
    return pc_curve(*args, **kwargs)


@log_entry_exit
def pc_curve(im, sizes=None, pc=None, seq=None,
             sigma=0.072, theta=180, voxel_size=1):
    r"""
    Produces a Pc-Snwp curve given a map of meniscus radii or capillary
    pressures at which each voxel was invaded

    Parameters
    ----------
    im : ndarray
        The voxel image of the porous media with ``True`` values indicating
        the void space
    sizes : ndarray, optional
        An image containing the sphere radii at which each voxel was invaded
        during an invasion experiment.
    pc : ndarray, optional
        An image containing the capillary pressures at which each voxel was
        invaded during an invasion experiment.
    seq : ndarray, optional
        An image containing invasion sequence values, such as that returned
        from the ``ibip`` function.
    sigma : float, optional
        The surface tension of the fluid-fluid system of interest.
        This argument is ignored if ``pc`` are specified, otherwise it
        is used in the Washburn equation to convert ``sizes`` to capillary
        pc.
    theta : float
        The contact angle measured through the invading phase in degrees.
        This argument is ignored if ``pc`` are specified, otherwise it
        is used in the Washburn equation to convert ``sizes`` to capillary
        pressures.
    voxel_size : float
        The voxel resolution of the image.
        This argument is ignored if ``pc`` are specified, otherwise it
        is used in the Washburn equation to convert ``sizes`` to capillary
        pressures.

    Returns
    -------
    pc_curve : Results object
        A custom object with the following data added as named attributes:

        ==================  ===================================================
        Attribute           Description
        ==================  ===================================================
        pc                  The capillary pressure, either as given in
                            ``pc`` or computed from ``sizes`` (see
                            Notes).
        snwp                The fraction of void space filled by non-wetting
                            phase at each pressure in ``pc``
        ==================  ===================================================

    Notes
    -----
    If ``sizes`` is provided, then the Washburn equation is used to convert
    the radii to capillary pressures, using the given ``sigma`` and ``theta``
    values, along with the ``voxel_size`` if the values are in voxel radii.
    For more control over how capillary pressure model, it can be computed by
    hand, for example:

        $$ pc = \frac{-2*0.072*np.cos(np.deg2rad(180))}{sizes \cdot voxel_size} $$

    then passed in as the ``pc`` argument.

    Examples
    --------
    `Click here
    <https://porespy.org/examples/metrics/reference/pc_curve.html>`_
    to view online example.

    """
    tqdm = get_tqdm()
    if seq is not None:
        seqs = np.unique(seq)[1:]
        x = []
        y = []
        with tqdm(seqs, **settings.tqdm) as pbar:
            for n in seqs:
                pbar.update()
                mask = seq == n
                # The following assumes only one size found, which was confirmed
                r = sizes[mask][0]*voxel_size
                pc = -2*sigma*np.cos(np.deg2rad(theta))/r
                x.append(pc)
                snwp = ((seq <= n)*(seq > 0) *
                        (im == 1)).sum(dtype=np.int64)/im.sum(dtype=np.int64)
                y.append(snwp)
        pc_curve = Results()
        pc_curve.pc = x
        pc_curve.snwp = y
    elif sizes is not None:
        if im is None:
            im = ~(sizes == 0)
        sz = np.unique(sizes)[:0:-1]
        sz = np.hstack((sz[0]*2, sz))
        x = []
        y = []
        with tqdm(sz, **settings.tqdm) as pbar:
            for n in sz:
                pbar.update()
                r = n*voxel_size
                pc = -2*sigma*np.cos(np.deg2rad(theta))/r
                x.append(pc)
                snwp = ((sizes >= n)*(im == 1)).sum(dtype=np.int64)/im.sum(dtype=np.int64)
                y.append(snwp)
        pc_curve = Results()
        pc_curve.pc = x
        pc_curve.snwp = y
    elif pc is not None:
        Ps = np.unique(pc[im])
        # Utilize the fact that -inf and +inf will be at locations 0 & -1 in Ps
        if Ps[-1] == np.inf:
            Ps[-1] = Ps[-2]*2
        if Ps[0] == -np.inf:
            Ps[0] = Ps[1] - np.abs(Ps[1]/2)
        else:
            # Add a point at begining to ensure curve starts a 0, if no residual
            Ps = np.hstack((Ps[0] - np.abs(Ps[0]/2), Ps))
        y = []
        Vp = im.sum(dtype=np.int64)
        temp = pc[im]
        for p in tqdm(Ps, **settings.tqdm):
            y.append((temp <= p).sum(dtype=np.int64)/Vp)
        pc_curve = Results()
        pc_curve.pc = Ps
        pc_curve.snwp = y
    return pc_curve


@log_entry_exit
def satn_profile(satn, s, axis=0, span=10, mode='tile'):
    r"""
    Computes a saturation profile from an image of fluid invasion

    Parameters
    ----------
    satn : ndarray
        An image with each voxel indicating the saturation upon its
        invasion.  0's are treated as solid and -1's are treated as uninvaded
        void space.
    s : scalar
        The global saturation value for which the profile is desired
    axis : int
        The axis along which to profile should be measured
    span : int
        The number of layers to include in the moving average saturation
        calculation.
    mode : str
        How the moving average should be applied. Options are:

        ======== ==============================================================
        mode     description
        ======== ==============================================================
        'tile'   The average is computed for discrete non-overlapping
                 tiles of a size given by ``span``
        'slide'  The average is computed in a moving window starting at
                 ``span/2`` and sliding by a single voxel. This method
                 provides more data points but is slower.
        ======== ==============================================================

    Returns
    -------
    results : dataclass
        Results is a custom porespy class with the following attributes:

        ============= =========================================================
        Attribute     Description
        ============= =========================================================
        position      The position along the given axis at which saturation
                      values are computed.  The units are in voxels.
        saturation    The local saturation value at each position.
        ============= =========================================================

    Examples
    --------
    `Click here
    <https://porespy.org/examples/metrics/reference/satn_profile.html>`_
    to view online example.
    """
    # @numba.njit()
    @log_entry_exit
    def func(satn, s, axis, span, mode):
        span = max(1, span)
        satn = np.swapaxes(satn, 0, axis)
        if mode == 'tile':
            y = np.zeros(int(satn.shape[0]/span))
            z = np.zeros_like(y)
            for i in range(int(satn.shape[0]/span)):
                void = satn[i*span:(i+1)*span, ...] != 0
                nwp = (satn[i*span:(i+1)*span, ...] < s) \
                    *(satn[i*span:(i+1)*span, ...] > 0)
                y[i] = nwp.sum(dtype=np.int64)/void.sum(dtype=np.int64)
                z[i] = i*span + (span-1)/2
        if mode == 'slide':
            y = np.zeros(int(satn.shape[0]-span))
            z = np.zeros_like(y)
            for i in range(int(satn.shape[0]-span)):
                void = satn[i:i+span, ...] != 0
                nwp = (satn[i:i+span, ...] < s)*(satn[i:i+span, ...] > 0)
                y[i] = nwp.sum(dtype=np.int64)/void.sum(dtype=np.int64)
                z[i] = i + (span-1)/2
        return z, y

    z, y = func(satn=satn, s=s, axis=axis, span=span, mode=mode)

    class results(Results):
        r"""

        Attributes
        ----------
        position : ndarray
            The position along the given axis at which saturation values are
            computed.  The units are in voxels.
        saturation : ndarray
            The computed saturation value at each position

        """
        position = z
        saturation = y

    return results


@log_entry_exit
def find_h(saturation, position=None, srange=[0.01, 0.99]):
    r"""
    Given a saturation profile, compute the height between given bounds

    Parameters
    ----------
    saturation : array_like
        A list of saturation values as function of ``position``
    position : array_like, optional
        A list of positions corresponding to each saturation.  If not provided
        then each value in ``saturation`` is assumed to be separated by 1 voxel.
    srange : list
        The minimum and maximum value of saturation to consider as the start
        and end of the profile

    Returns
    -------
    h : scalar
        The height of the two-phase zone

    See Also
    --------
    satn_profile

    Notes
    -----
    The ``satn_profile`` function can be used to obtain the ``saturation``
    and ``position`` from an image.

    Examples
    --------
    `Click here
    <https://porespy.org/examples/metrics/reference/find_h.html>`_
    to view online example.

    """
    r = Results()
    r.valid = True
    # First ensure saturation generally descends from left to right
    if np.mean(saturation[:10]) < np.mean(saturation[-10:]):
        saturation = np.flip(saturation, axis=0)
    # Ensure requested saturation limits actually exist
    if (min(srange) < min(saturation)) or (max(srange) > max(saturation)):
        srange = max(min(srange), min(saturation)), min(max(srange), max(saturation))
        r.valid = False
        logger.warning(f'The requested saturation range was adjusted to {srange}'
                        ' to accomodate data')
    # Find zmax
    x = saturation >= max(srange)
    zmax = np.where(x)[0][-1]
    y = saturation <= min(srange)
    zmin = np.where(y)[0][0]
    # If position array was given, index into it
    if position is not None:
        zmax = position[zmax]
        zmin = position[zmin]

    # Add remaining data to results object
    r.zmax = zmax
    r.zmin = zmin
    r.smax = max(srange)
    r.smin = min(srange)
    r.h = abs(zmax-zmin)

    return r<|MERGE_RESOLUTION|>--- conflicted
+++ resolved
@@ -779,12 +779,9 @@
     return tpcf
 
 
-<<<<<<< HEAD
+
 @njit(parallel=True)
 @log_entry_exit
-=======
-@njit(parallel=False)
->>>>>>> 1c9d4542
 def _get_radial_sum(dt, bins, bin_size, autocorr):
     radial_sum = np.zeros_like(bins[:-1])
     for i, r in enumerate(bins[:-1]):
