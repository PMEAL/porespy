import sys
import numpy as np
import openpnm as op
from tqdm import tqdm
from porespy.tools import make_contiguous
from skimage.segmentation import find_boundaries
from skimage.morphology import ball, cube
from porespy.tools import _create_alias_map, overlay
from porespy.tools import insert_cylinder
from porespy.tools import zero_corners
from skimage.segmentation import relabel_sequential


def map_to_regions(regions, values):
    r"""
    Maps pore values from a network onto the image from which it was extracted

    This function assumes that the pore numbering in the network has remained
    unchanged from the region labels in the partitioned image.

    Parameters
    ----------
    regions : ND-array
        An image of the pore space partitioned into regions and labeled

    values : array_like
        An array containing the numerical values to insert into each region.
        The value at location *n* will be inserted into the image where
        ``regions`` is *n+1*.  This mis-match is caused by the fact that 0's
        in the ``regions`` image is assumed to be the backgroung phase, while
        pore index 0 is valid.

    Notes
    -----
    This function assumes that the array of pore values are indexed starting
    at location 0, while in the region image 0's indicate background phase and
    the region indexing starts at 1.  That is, region 1 corresponds to pore 0.

    """
    values = np.array(values).flatten()
    if np.size(values) != regions.max() + 1:
        raise Exception('Number of values does not match number of regions')
    im = np.zeros_like(regions)
    im = values[regions]
    return im


def add_boundary_regions(regions=None, faces=['front', 'back', 'left',
                                              'right', 'top', 'bottom']):
    r"""
    Given an image partitioned into regions, pads specified faces with new
    regions

    Parameters
    ----------
    regions : ND-array
        An image of the pore space partitioned into regions and labeled
    faces : list of strings
        The faces of ``regions`` which should have boundaries added.  Options
        are:

        *'right'* - Adds boundaries to the x=0 face (``im[0, :, :]``)

        *'left'* - Adds boundaries to the x=X face (``im[-1, :, :]``)

        *'front'* - Adds boundaries to the y=0 face (``im[:, ), :]``)

        *'back'* - Adds boundaries to the x=0 face (``im[:, -1, :]``)

        *'bottom'* - Adds boundaries to the x=0 face (``im[:, :, 0]``)

        *'top'* - Adds boundaries to the x=0 face (``im[:, :, -1]``)

        The default is all faces.

    Returns
    -------
    image : ND-array
        A copy of ``regions`` with the specified boundaries added, so will be
        slightly larger in each direction where boundaries were added.

    """
<<<<<<< HEAD
    # -------------------------------------------------------------------------
    # Edge pad segmentation and distance transform
    if faces is not None:
        regions = np.pad(regions, 1, 'edge')
        # ---------------------------------------------------------------------
        if regions.ndim == 3:
            # Remove boundary nodes interconnection
            regions[:, :, 0] = regions[:, :, 0] + regions.max()
            regions[:, :, -1] = regions[:, :, -1] + regions.max()
            regions[0, :, :] = regions[0, :, :] + regions.max()
            regions[-1, :, :] = regions[-1, :, :] + regions.max()
            regions[:, 0, :] = regions[:, 0, :] + regions.max()
            regions[:, -1, :] = regions[:, -1, :] + regions.max()
            regions[:, :, 0] = (~find_boundaries(regions[:, :, 0],
                                                 mode='outer')) * regions[:, :, 0]
            regions[:, :, -1] = (~find_boundaries(regions[:, :, -1],
                                                  mode='outer')) * regions[:, :, -1]
            regions[0, :, :] = (~find_boundaries(regions[0, :, :],
                                                 mode='outer')) * regions[0, :, :]
            regions[-1, :, :] = (~find_boundaries(regions[-1, :, :],
                                                  mode='outer')) * regions[-1, :, :]
            regions[:, 0, :] = (~find_boundaries(regions[:, 0, :],
                                                 mode='outer')) * regions[:, 0, :]
            regions[:, -1, :] = (~find_boundaries(regions[:, -1, :],
                                                  mode='outer')) * regions[:, -1, :]
            # -----------------------------------------------------------------
            regions = np.pad(regions, 2, 'edge')

            # Remove unselected faces
            if 'front' not in faces:
                regions = regions[:, 3:, :]  # y
            if 'back' not in faces:
                regions = regions[:, :-3, :]
            if 'left' not in faces:
                regions = regions[3:, :, :]  # x
            if 'right' not in faces:
                regions = regions[:-3, :, :]
            if 'bottom' not in faces:
                regions = regions[:, :, 3:]  # z
            if 'top' not in faces:
                regions = regions[:, :, :-3]

        elif regions.ndim == 2:
            # Remove boundary nodes interconnection
            regions[0, :] = regions[0, :] + regions.max()
            regions[-1, :] = regions[-1, :] + regions.max()
            regions[:, 0] = regions[:, 0] + regions.max()
            regions[:, -1] = regions[:, -1] + regions.max()
            regions[0, :] = (~find_boundaries(regions[0, :],
                                              mode='outer')) * regions[0, :]
            regions[-1, :] = (~find_boundaries(regions[-1, :],
                                               mode='outer')) * regions[-1, :]
            regions[:, 0] = (~find_boundaries(regions[:, 0],
                                              mode='outer')) * regions[:, 0]
            regions[:, -1] = (~find_boundaries(regions[:, -1],
                                               mode='outer')) * regions[:, -1]
            # -----------------------------------------------------------------
            regions = np.pad(regions, 2, 'edge')

            # Remove unselected faces
            if 'left' not in faces:
                regions = regions[3:, :]  # x
            if 'right' not in faces:
                regions = regions[:-3, :]
            if 'front' not in faces and 'bottom' not in faces:
                regions = regions[:, 3:]  # y
            if 'back' not in faces and 'top' not in faces:
                regions = regions[:, :-3]
        else:
            print('add_boundary_regions works only on 2D and 3D images')
        # ---------------------------------------------------------------------
        # Make labels contiguous
        regions = make_contiguous(regions, mode='keep_zeros')
    else:
        regions = regions
=======
    if faces is None:
        return regions

    if regions.ndim not in [2, 3]:
        raise Exception("add_boundary_regions works only on 2D and 3D images")

    if regions.ndim == 2:
        if set(["bottom", "top"]).intersection(faces):
            raise Exception("For 2D images, use 'left', 'right', 'front', 'back' labels")

    # Map which image slice corresponds to which face
    face_to_slice = {
        "left": 0, "right": -1, "front": 0, "back": -1, "bottom": 0, "top": -1
    }
    # Map face label to corresponding axis
    face_to_axis = {
        "left": 0, "right": 0, "front": 1, "back": 1, "bottom": 2, "top": 2
    }

    ndim = regions.ndim
    indices = []
    # Note: pad_width format: each elem is [pad_before, pad_after]
    pad_width = [[0, 0] for i in range(ndim)]
    # 1. Create indices for boundary faces, ex. bottom" => [:, :, -1]
    # Note: slice(None) is equivalent to ":" in fancy indexing, ex. [0, 0, :]
    # 2. populate pad_width based on labels
    for face in faces:
        temp = [slice(None) for i in range(ndim)]
        axis = face_to_axis[face]
        plane = face_to_slice[face]
        temp[axis] = plane
        indices.append(tuple(temp))
        pad_width[axis][plane] = 1      # Pad each face by 1 pixel

    regions = np.pad(regions, pad_width=pad_width, mode="edge")

    # Increment boundary regions to distinguish from internal regions
    for idx in indices:
        # Only increment non-background regions (i.e. != 0)
        non_background = regions[idx] != 0
        regions[idx][non_background] += regions.max()

    # Remove connections between boundary regions
    for idx in indices:
        regions[idx] *= ~find_boundaries(regions[idx], mode="outer")

    # Pad twice to make boundary regions 3-pixel thick -> required for marching_cube
    pw = np.array(pad_width) * 1
    regions = np.pad(regions, pad_width=pw * 2, mode="edge")

    # Convert pad-induced corners to 0
    zero_corners(regions, pw * 3)

    # Make labels contiguous
    regions = relabel_sequential(regions, offset=1)[0]
>>>>>>> 1d3f1325

    return regions


def _generate_voxel_image(network, pore_shape, throat_shape, max_dim=200, verbose=1):
    r"""
    Generates a 3d numpy array from a network model.

    Parameters
    ----------
    network : OpenPNM GenericNetwork
        Network from which voxel image is to be generated

    pore_shape : str
        Shape of pores in the network, valid choices are "sphere", "cube"

    throat_shape : str
        Shape of throats in the network, valid choices are "cylinder", "cuboid"

    max_dim : int
        Number of voxels in the largest dimension of the network

    Returns
    -------
    im : ND-array
        Voxelated image corresponding to the given pore network model

    Notes
    -----
    (1) The generated voxelated image is labeled with 0s, 1s and 2s signifying
    solid phase, pores, and throats respectively.

    """
    xyz = network["pore.coords"]
    cn = network["throat.conns"]

    # Distance bounding box from the network by a fixed amount
    delta = network["pore.diameter"].mean() / 2
    if isinstance(network, op.network.Cubic):
        delta = network._spacing.mean() / 2

    # Shift everything to avoid out-of-bounds
    extra_clearance = int(max_dim * 0.05)

    # Transform points to satisfy origin at (0, 0, 0)
    xyz0 = xyz.min(axis=0) - delta
    xyz += -xyz0
    res = (xyz.ptp(axis=0).max() + 2 * delta) / max_dim
    shape = np.rint((xyz.max(axis=0) + delta) / res).astype(
        int) + 2 * extra_clearance

    # Transforming from real coords to matrix coords
    xyz = np.rint(xyz / res).astype(int) + extra_clearance
    pore_radi = np.rint(network["pore.diameter"] * 0.5 / res).astype(int)
    throat_radi = np.rint(network["throat.diameter"] * 0.5 / res).astype(int)

    im_pores = np.zeros(shape, dtype=np.uint8)
    im_throats = np.zeros_like(im_pores)

    if pore_shape == "cube":
        pore_elem = cube
        rp = pore_radi * 2 + 1  # +1 since num_voxel must be odd
        rp_max = int(2 * round(delta / res)) + 1
    if pore_shape == "sphere":
        pore_elem = ball
        rp = pore_radi
        rp_max = int(round(delta / res))
    if throat_shape == "cuboid":
        raise Exception("Not yet implemented, try 'cylinder'.")

    tqdm_settings = {"disable": not verbose, "file": sys.stdout}

    # Generating voxels for pores
    Ps = tqdm(network.Ps, desc="  - Generating pores  ", **tqdm_settings)
    for i, pore in enumerate(Ps):
        elem = pore_elem(rp[i])
        try:
            im_pores = overlay(im1=im_pores, im2=elem, c=xyz[i])
        except ValueError:
            elem = pore_elem(rp_max)
            im_pores = overlay(im1=im_pores, im2=elem, c=xyz[i])
    # Get rid of pore overlaps
    im_pores[im_pores > 0] = 1

    # Generating voxels for throats
    Ts = tqdm(network.Ts, desc="  - Generating throats", **tqdm_settings)
    for i, throat in enumerate(Ts):
        try:
            im_throats = insert_cylinder(im_throats, r=throat_radi[i],
                                         xyz0=xyz[cn[i, 0]],
                                         xyz1=xyz[cn[i, 1]])
        except ValueError:
            im_throats = insert_cylinder(im_throats, r=rp_max,
                                         xyz0=xyz[cn[i, 0]],
                                         xyz1=xyz[cn[i, 1]])
    # Get rid of throat overlaps
    im_throats[im_throats > 0] = 1

    # Subtract pore-throat overlap from throats
    im_throats = (im_throats.astype(bool) * ~im_pores.astype(bool)).astype(
        np.uint8)
    im = im_pores * 1 + im_throats * 2

    return im[extra_clearance:-extra_clearance,
              extra_clearance:-extra_clearance,
              extra_clearance:-extra_clearance]

    return im


def generate_voxel_image(network, pore_shape="sphere", throat_shape="cylinder",
                         max_dim=None, verbose=1, rtol=0.1):
    r"""
    Generates voxel image from an OpenPNM network object.

    Parameters
    ----------
    network : OpenPNM GenericNetwork
        Network from which voxel image is to be generated

    pore_shape : str
        Shape of pores in the network, valid choices are "sphere", "cube"

    throat_shape : str
        Shape of throats in the network, valid choices are "cylinder", "cuboid"

    max_dim : int
        Number of voxels in the largest dimension of the network

    rtol : float
        Stopping criteria for finding the smallest voxel image such that
        further increasing the number of voxels in each dimension by 25% would
        improve the predicted porosity of the image by less that ``rtol``

    Returns
    -------
    im : ND-array
        Voxelated image corresponding to the given pore network model

    Notes
    -----
    (1) The generated voxelated image is labeled with 0s, 1s and 2s signifying
    solid phase, pores, and throats respectively.

    (2) If max_dim is not provided, the method calculates it such that the
    further increasing it doesn't change porosity by much.

    """
    if verbose:
        print("\n" + "-" * 44, flush=True)
        print("| Generating voxel image from pore network |", flush=True)
        print("-" * 44, flush=True)

    # If max_dim is provided, generate voxel image using max_dim
    if max_dim is not None:
        return _generate_voxel_image(network, pore_shape, throat_shape,
                                     max_dim=max_dim, verbose=verbose)
    else:
        max_dim = 200

    # If max_dim is not provided, find best max_dim that predicts porosity
    eps_old = 200
    err = 100  # percent

    while err > rtol:
        if verbose:
            print(f"\nMaximum dimension in voxels: {max_dim}", flush=True)
        im = _generate_voxel_image(network, pore_shape, throat_shape,
                                   max_dim=max_dim, verbose=verbose)
        eps = im.astype(bool).sum() / np.prod(im.shape)

        err = abs(1 - eps / eps_old)
        eps_old = eps
        max_dim = int(max_dim * 1.25)

    if verbose:
        print(f"\nConverged at max_dim = {max_dim} voxels.\n")

    return im


def add_phase_interconnections(net, snow_partitioning_n, voxel_size=1,
                               marching_cubes_area=False,
                               alias=None):
    r"""
    This function connects networks of two or more phases together by
    interconnecting neighbouring nodes inside different phases.

    The resulting network can be used for the study of transport and kinetics
    at interphase of two phases.

    Parameters
    ----------
    network : 2D or 3D network
        A dictoionary containing structural information of two or more
        phases networks. The dictonary format must be same as porespy
        region_to_network function.

    snow_partitioning_n : tuple
        The output generated by snow_partitioning_n function. The tuple should
        have phases_max_labels and original image of material.

    voxel_size : scalar
        The resolution of the image, expressed as the length of one side of a
        voxel, so the volume of a voxel would be **voxel_size**-cubed.  The
        default is 1, which is useful when overlaying the PNM on the original
        image since the scale of the image is alway 1 unit lenth per voxel.

    marching_cubes_area : bool
        If ``True`` then the surface area and interfacial area between regions
        will be causing the marching cube algorithm. This is a more accurate
        representation of area in extracted network, but is quite slow, so
        it is ``False`` by default.  The default method simply counts voxels
        so does not correctly account for the voxelated nature of the images.

    alias : dict (Optional)
        A dictionary that assigns unique image label to specific phase.
        For example {1: 'Solid'} will show all structural properties associated
        with label 1 as Solid phase properties.
        If ``None`` then default labelling will be used i.e {1: 'Phase1',..}.

    Returns
    -------
    A dictionary containing network information of individual and connected
    networks. The dictionary names use the OpenPNM convention so it may be
    converted directly to an OpenPNM network object using the ``update``
    command.

    """
    # -------------------------------------------------------------------------
    # Get alias if provided by user
    im = snow_partitioning_n.im
    al = _create_alias_map(im, alias=alias)
    # -------------------------------------------------------------------------
    # Find interconnection and interfacial area between ith and jth phases
    conns1 = net['throat.conns'][:, 0]
    conns2 = net['throat.conns'][:, 1]
    label = net['pore.label'] - 1

    num = snow_partitioning_n.phase_max_label
    num = [0, *num]
    phases_num = np.unique(im * 1)
    phases_num = np.trim_zeros(phases_num)
    for i0, i1 in enumerate(phases_num):
        loc1 = np.logical_and(conns1 >= num[i0], conns1 < num[i0 + 1])
        loc2 = np.logical_and(conns2 >= num[i0], conns2 < num[i0 + 1])
        loc3 = np.logical_and(label >= num[i0], label < num[i0 + 1])
        net['throat.{}'.format(al[i1])] = loc1 * loc2
        net['pore.{}'.format(al[i1])] = loc3
        if i1 == phases_num[-1]:
            loc4 = np.logical_and(conns1 < num[-1], conns2 >= num[-1])
            loc5 = label >= num[-1]
            net['throat.boundary'] = loc4
            net['pore.boundary'] = loc5
        for j0, j1 in enumerate(phases_num):
            if j0 > i0:
                pi_pj_sa = np.zeros_like(label, dtype=float)
                loc6 = np.logical_and(conns2 >= num[j0], conns2 < num[j0 + 1])
                pi_pj_conns = loc1 * loc6
                net['throat.{}_{}'.format(al[i1], al[j1])] = pi_pj_conns
                if any(pi_pj_conns):
                    # ---------------------------------------------------------
                    # Calculates phase[i] interfacial area that connects with
                    # phase[j] and vice versa
                    p_conns = net['throat.conns'][:, 0][pi_pj_conns]
                    s_conns = net['throat.conns'][:, 1][pi_pj_conns]
                    ps = net['throat.area'][pi_pj_conns]
                    p_sa = np.bincount(p_conns, ps)
                    # trim zeros at head/tail position to avoid extra bins
                    p_sa = np.trim_zeros(p_sa)
                    i_index = np.arange(min(p_conns), max(p_conns) + 1)
                    j_index = np.arange(min(s_conns), max(s_conns) + 1)
                    s_pa = np.bincount(s_conns, ps)
                    s_pa = np.trim_zeros(s_pa)
                    pi_pj_sa[i_index] = p_sa
                    pi_pj_sa[j_index] = s_pa
                    # ---------------------------------------------------------
                    # Calculates interfacial area using marching cube method
                    if marching_cubes_area:
                        ps_c = net['throat.area'][pi_pj_conns]
                        p_sa_c = np.bincount(p_conns, ps_c)
                        p_sa_c = np.trim_zeros(p_sa_c)
                        s_pa_c = np.bincount(s_conns, ps_c)
                        s_pa_c = np.trim_zeros(s_pa_c)
                        pi_pj_sa[i_index] = p_sa_c
                        pi_pj_sa[j_index] = s_pa_c
                    net[f'pore.{al[i1]}_{al[j1]}_area'] = pi_pj_sa * voxel_size ** 2
    return net


def label_boundary_cells(network=None, boundary_faces=None):
    r"""
    Takes 2D or 3D network and assign labels to boundary pores

    Parameters
    ----------
    network : dictionary
        A dictionary as produced by the SNOW network extraction algorithms
        containing edge/vertex, site/bond, node/link information.

    boundary_faces : list of strings
        The user can choose ‘left’, ‘right’, ‘top’, ‘bottom’, ‘front’ and
        ‘back’ face labels to assign boundary nodes. If no label is
        assigned then all six faces will be selected as boundary nodes
        automatically which can be trimmed later on based on user requirements.

    Returns
    -------
    The same dictionar s pass ing, but containing boundary nodes labels.  For
    example network['pore.left'], network['pore.right'], network['pore.top'],
    network['pore.bottom'] etc.

    Notes
    -----
    The dictionary names use the OpenPNM convention so it may be converted
    directly to an OpenPNM network object using the ``update`` command.

    """
    f = boundary_faces
    if f is not None:
        coords = network['pore.coords']
        condition = coords[~network['pore.boundary']]
        dic = {'left': 0, 'right': 0, 'front': 1, 'back': 1,
               'top': 2, 'bottom': 2}
        if all(coords[:, 2] == 0):
            dic['top'] = 1
            dic['bottom'] = 1
        for i in f:
            if i in ['left', 'front', 'bottom']:
                network['pore.{}'.format(i)] = (
                    coords[:, dic[i]] < min(condition[:, dic[i]])
                )
            elif i in ['right', 'back', 'top']:
                network['pore.{}'.format(i)] = (
                    coords[:, dic[i]] > max(condition[:, dic[i]])
                )

    return network<|MERGE_RESOLUTION|>--- conflicted
+++ resolved
@@ -80,83 +80,6 @@
         slightly larger in each direction where boundaries were added.
 
     """
-<<<<<<< HEAD
-    # -------------------------------------------------------------------------
-    # Edge pad segmentation and distance transform
-    if faces is not None:
-        regions = np.pad(regions, 1, 'edge')
-        # ---------------------------------------------------------------------
-        if regions.ndim == 3:
-            # Remove boundary nodes interconnection
-            regions[:, :, 0] = regions[:, :, 0] + regions.max()
-            regions[:, :, -1] = regions[:, :, -1] + regions.max()
-            regions[0, :, :] = regions[0, :, :] + regions.max()
-            regions[-1, :, :] = regions[-1, :, :] + regions.max()
-            regions[:, 0, :] = regions[:, 0, :] + regions.max()
-            regions[:, -1, :] = regions[:, -1, :] + regions.max()
-            regions[:, :, 0] = (~find_boundaries(regions[:, :, 0],
-                                                 mode='outer')) * regions[:, :, 0]
-            regions[:, :, -1] = (~find_boundaries(regions[:, :, -1],
-                                                  mode='outer')) * regions[:, :, -1]
-            regions[0, :, :] = (~find_boundaries(regions[0, :, :],
-                                                 mode='outer')) * regions[0, :, :]
-            regions[-1, :, :] = (~find_boundaries(regions[-1, :, :],
-                                                  mode='outer')) * regions[-1, :, :]
-            regions[:, 0, :] = (~find_boundaries(regions[:, 0, :],
-                                                 mode='outer')) * regions[:, 0, :]
-            regions[:, -1, :] = (~find_boundaries(regions[:, -1, :],
-                                                  mode='outer')) * regions[:, -1, :]
-            # -----------------------------------------------------------------
-            regions = np.pad(regions, 2, 'edge')
-
-            # Remove unselected faces
-            if 'front' not in faces:
-                regions = regions[:, 3:, :]  # y
-            if 'back' not in faces:
-                regions = regions[:, :-3, :]
-            if 'left' not in faces:
-                regions = regions[3:, :, :]  # x
-            if 'right' not in faces:
-                regions = regions[:-3, :, :]
-            if 'bottom' not in faces:
-                regions = regions[:, :, 3:]  # z
-            if 'top' not in faces:
-                regions = regions[:, :, :-3]
-
-        elif regions.ndim == 2:
-            # Remove boundary nodes interconnection
-            regions[0, :] = regions[0, :] + regions.max()
-            regions[-1, :] = regions[-1, :] + regions.max()
-            regions[:, 0] = regions[:, 0] + regions.max()
-            regions[:, -1] = regions[:, -1] + regions.max()
-            regions[0, :] = (~find_boundaries(regions[0, :],
-                                              mode='outer')) * regions[0, :]
-            regions[-1, :] = (~find_boundaries(regions[-1, :],
-                                               mode='outer')) * regions[-1, :]
-            regions[:, 0] = (~find_boundaries(regions[:, 0],
-                                              mode='outer')) * regions[:, 0]
-            regions[:, -1] = (~find_boundaries(regions[:, -1],
-                                               mode='outer')) * regions[:, -1]
-            # -----------------------------------------------------------------
-            regions = np.pad(regions, 2, 'edge')
-
-            # Remove unselected faces
-            if 'left' not in faces:
-                regions = regions[3:, :]  # x
-            if 'right' not in faces:
-                regions = regions[:-3, :]
-            if 'front' not in faces and 'bottom' not in faces:
-                regions = regions[:, 3:]  # y
-            if 'back' not in faces and 'top' not in faces:
-                regions = regions[:, :-3]
-        else:
-            print('add_boundary_regions works only on 2D and 3D images')
-        # ---------------------------------------------------------------------
-        # Make labels contiguous
-        regions = make_contiguous(regions, mode='keep_zeros')
-    else:
-        regions = regions
-=======
     if faces is None:
         return regions
 
@@ -211,8 +134,7 @@
     zero_corners(regions, pw * 3)
 
     # Make labels contiguous
-    regions = relabel_sequential(regions, offset=1)[0]
->>>>>>> 1d3f1325
+        regions = make_contiguous(regions, mode='keep_zeros')
 
     return regions
 
