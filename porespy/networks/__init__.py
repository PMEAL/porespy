r"""

Networks
########

**Obtain Network Representations**

Contains functions for analysing images as pore networks.

.. currentmodule:: porespy

<<<<<<< HEAD
    porespy.networks.add_boundary_regions
    porespy.networks.generate_voxel_image
    porespy.networks.label_boundaries
    porespy.networks.label_phases
    porespy.networks.map_to_regions
    porespy.networks.maximal_ball
    porespy.networks.regions_to_network
    porespy.networks.snow2

.. autofunction:: add_boundary_regions
.. autofunction:: generate_voxel_image
.. autofunction:: label_boundaries
.. autofunction:: label_phases
.. autofunction:: map_to_regions
.. autofunction:: maximal_ball
.. autofunction:: regions_to_network
.. autofunction:: snow2
=======
.. autosummary::
   :template: mybase.rst
   :toctree: generated/
>>>>>>> 7520cd3f

   networks.snow
   networks.snow_dual
   networks.map_to_regions
   networks.regions_to_network
   networks.add_boundary_regions
   networks.generate_voxel_image
   networks.maximal_ball

"""

__all__ = [
    "add_boundary_regions",
    "map_to_regions",
    "generate_voxel_image",
    "label_boundary_cells",
    "add_phase_interconnections",
    "regions_to_network",
    "snow",
    "snow_dual",
    "snow_n",
    "maximal_ball"]

from .__funcs__ import add_boundary_regions
from .__funcs__ import map_to_regions
from .__funcs__ import generate_voxel_image
from .__funcs__ import label_phases
from .__funcs__ import label_boundaries
from .__getnet__ import regions_to_network
from .__utils__ import _net_dict
<<<<<<< HEAD
from ._snow2 import snow2
from .__maximal_ball__ import maximal_ball
=======
from .__snow__ import snow
from .__snow_dual__ import snow_dual
from .__snow_n__ import snow_n
from .__maximal_ball__ import maximal_ball


# .. autofunction:: add_boundary_regions
# .. autofunction:: connect_network_phases
# .. autofunction:: generate_voxel_image
# .. autofunction:: label_boundary_cells
# .. autofunction:: map_to_regions
# .. autofunction:: add_phase_interconnections
# .. autofunction:: regions_to_network
# .. autofunction:: snow
# .. autofunction:: snow_dual
# .. autofunction:: snow_n
# .. autofunction:: maximal_ball
>>>>>>> 7520cd3f
<|MERGE_RESOLUTION|>--- conflicted
+++ resolved
@@ -9,29 +9,9 @@
 
 .. currentmodule:: porespy
 
-<<<<<<< HEAD
-    porespy.networks.add_boundary_regions
-    porespy.networks.generate_voxel_image
-    porespy.networks.label_boundaries
-    porespy.networks.label_phases
-    porespy.networks.map_to_regions
-    porespy.networks.maximal_ball
-    porespy.networks.regions_to_network
-    porespy.networks.snow2
-
-.. autofunction:: add_boundary_regions
-.. autofunction:: generate_voxel_image
-.. autofunction:: label_boundaries
-.. autofunction:: label_phases
-.. autofunction:: map_to_regions
-.. autofunction:: maximal_ball
-.. autofunction:: regions_to_network
-.. autofunction:: snow2
-=======
 .. autosummary::
    :template: mybase.rst
    :toctree: generated/
->>>>>>> 7520cd3f
 
    networks.snow
    networks.snow_dual
@@ -62,13 +42,7 @@
 from .__funcs__ import label_boundaries
 from .__getnet__ import regions_to_network
 from .__utils__ import _net_dict
-<<<<<<< HEAD
 from ._snow2 import snow2
-from .__maximal_ball__ import maximal_ball
-=======
-from .__snow__ import snow
-from .__snow_dual__ import snow_dual
-from .__snow_n__ import snow_n
 from .__maximal_ball__ import maximal_ball
 
 
@@ -82,5 +56,4 @@
 # .. autofunction:: snow
 # .. autofunction:: snow_dual
 # .. autofunction:: snow_n
-# .. autofunction:: maximal_ball
->>>>>>> 7520cd3f
+# .. autofunction:: maximal_ball