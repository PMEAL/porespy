import numpy as np
from edt import edt
import porespy as ps
import scipy.spatial as sptl
import scipy.ndimage as spim
<<<<<<< HEAD
from porespy.tools import norm_to_uniform, ps_ball, ps_disk
=======
from numba import njit, jit
from edt import edt
from porespy.tools import norm_to_uniform, ps_ball, ps_disk, get_border
from porespy.tools import insert_sphere, fftmorphology
>>>>>>> 193f3cff
from typing import List
from numpy import array
from tqdm import tqdm
from skimage.morphology import ball, disk


def insert_shape(im, element, center=None, corner=None, value=1,
                 mode='overwrite'):
    r"""
    Inserts sub-image into a larger image at the specified location.

    If the inserted image extends beyond the boundaries of the image it will
    be cropped accordingly.

    Parameters
    ----------
    im : ND-array
        The image into which the sub-image will be inserted
    element : ND-array
        The sub-image to insert
    center : tuple
        Coordinates indicating the position in the main image where the
        inserted imaged will be centered.  If ``center`` is given then
        ``corner`` cannot be specified.  Note that ``center`` can only be
        used if all dimensions of ``element`` are odd, otherwise the meaning
        of center is not defined.
    corner : tuple
        Coordinates indicating the position in the main image where the
        lower corner (i.e. [0, 0, 0]) of the inserted image should be anchored.
        If ``corner`` is given then ``corner`` cannot be specified.
    value : scalar
        A scalar value to apply to the sub-image.  The default is 1.
    mode : string
        If 'overwrite' (default) the inserted image replaces the values in the
        main image.  If 'overlay' the inserted image is added to the main
        image.  In both cases the inserted image is multiplied by ``value``
        first.

    Returns
    -------
    im : ND-array
        A copy of ``im`` with the supplied element inserted.

    """
    im = im.copy()
    if im.ndim != element.ndim:
        raise Exception('Image shape ' + str(im.shape)
                        + ' and element shape ' + str(element.shape)
                        + ' do not match')
    s_im = []
    s_el = []
    if (center is not None) and (corner is None):
        for dim in range(im.ndim):
            r, d = np.divmod(element.shape[dim], 2)
            if d == 0:
                raise Exception('Cannot specify center point when element '
                                + 'has one or more even dimension')
            lower_im = np.amax((center[dim] - r, 0))
            upper_im = np.amin((center[dim] + r + 1, im.shape[dim]))
            s_im.append(slice(lower_im, upper_im))
            lower_el = np.amax((lower_im - center[dim] + r, 0))
            upper_el = np.amin((upper_im - center[dim] + r,
                                element.shape[dim]))
            s_el.append(slice(lower_el, upper_el))
    elif (corner is not None) and (center is None):
        for dim in range(im.ndim):
            L = int(element.shape[dim])
            lower_im = np.amax((corner[dim], 0))
            upper_im = np.amin((corner[dim] + L, im.shape[dim]))
            s_im.append(slice(lower_im, upper_im))
            lower_el = np.amax((lower_im - corner[dim], 0))
            upper_el = np.amin((upper_im - corner[dim],
                                element.shape[dim]))
            s_el.append(slice(min(lower_el, upper_el), upper_el))
    else:
        raise Exception('Cannot specify both corner and center')

    if mode == 'overlay':
        im[tuple(s_im)] = im[tuple(s_im)] + element[tuple(s_el)]*value
    elif mode == 'overwrite':
        im[tuple(s_im)] = element[tuple(s_el)]*value
    else:
        raise Exception('Invalid mode ' + mode)
    return im


def RSA(im: array, radius: int, volume_fraction: int = 1, n_max: int = None,
        mode: str = 'contained'):
    r"""
    Generates a sphere or disk packing using Random Sequential Addition

    This algorithm ensures that spheres do not overlap but does not
    guarantee they are tightly packed.

    This function adds spheres to the background of the received ``im``, which
    allows iteratively adding spheres of different radii to the unfilled space,
    be repeatedly passing in the result of previous calls to RSA.

    Parameters
    ----------
    im : ND-array
        The image into which the spheres should be inserted.  By accepting an
        image rather than a shape, it allows users to insert spheres into an
        already existing image.  To begin the process, start with an array of
        zeros such as ``im = np.zeros([200, 200, 200], dtype=bool)``.
    radius : int
        The radius of the disk or sphere to insert.
    volume_fraction : scalar (default is 1.0)
        The fraction of the image that should be filled with spheres.  The
        spheres are added as 1's, so each sphere addition increases the
        ``volume_fraction`` until the specified limit is reach.  Note that if
        ``n_max`` is reached first, then ``volume_fraction`` will not be
        acheived.
    n_max : int (default is 10,000)
        The maximum number of spheres to add.  By default the value of
        ``n_max`` is high so that the addition of spheres will go indefinately
        until ``volume_fraction`` is met, but specifying a smaller value
        will halt addition after the given number of spheres are added.
    mode : string (default is 'contained')
        Controls how the edges of the image are handled.  Options are:

        'contained' - Spheres are all completely within the image

        'extended' - Spheres are allowed to extend beyond the edge of the
        image.  In this mode the volume fraction will be less that requested
        since some spheres extend beyond the image, but their entire volume
        is counted as added for computational efficiency.

    Returns
    -------
    image : ND-array
        A handle to the input ``im`` with spheres of specified radius
        *added* to the background.

    Notes
    -----
    This function uses Numba to speed up the search for valid sphere insertion
    points.  It seems that Numba does not look at the state of the scipy
    random number generator, so setting the seed to a known value has no
    effect on the output of this function. Each call to this function will
    produce a unique image.  If you wish to use the same realization multiple
    times you must save the array (e.g. ``numpy.save``).

    References
    ----------
    [1] Random Heterogeneous Materials, S. Torquato (2001)

    """
<<<<<<< HEAD
    # Note: The 2D vs 3D splitting of this just me being lazy...I can't be
    # bothered to figure it out programmatically right now
    # TODO: Ideally the spheres should be added periodically
    print(80*'-')
    print(f'RSA: Adding spheres of size {radius}')
    d2 = len(im.shape) == 2
    mrad = 2*radius
    if d2:
        im_strel = ps_disk(radius)
        mask_strel = ps_disk(mrad)
    else:
        im_strel = ps_ball(radius)
        mask_strel = ps_ball(mrad)
    if np.any(im > 0):
        # Dilate existing objects by im_strel to remove pixels near them
        # from consideration for sphere placement
        mask = ps.tools.fftmorphology(im > 0, im_strel > 0, mode='dilate')
        mask = mask.astype(int)
=======
    print(78*'―')
    print('RSA: Adding spheres of size ' + str(radius))
    im = im.astype(bool)
    if n_max is None:
        n_max = 10000
    vf_final = volume_fraction
    vf_start = im.sum()/im.size
    print('Initial volume fraction:', vf_start)
    if im.ndim == 2:
        template_lg = ps_disk(radius*2)
        template_sm = ps_disk(radius)
>>>>>>> 193f3cff
    else:
        template_lg = ps_ball(radius*2)
        template_sm = ps_ball(radius)
    vf_template = template_sm.sum()/im.size
    # Pad image by the radius of large template to enable insertion near edges
    im = np.pad(im, pad_width=2*radius, mode='edge')
    # Depending on mode, adjust mask to remove options around edge
    if mode == 'contained':
        border = get_border(im.shape, thickness=2*radius, mode='faces')
    elif mode == 'extended':
        border = get_border(im.shape, thickness=radius+1, mode='faces')
    else:
        raise Exception('Unrecognized mode: ', mode)
    # Remove border pixels
    im[border] = True
    # Dilate existing objects by strel to remove pixels near them
    # from consideration for sphere placement
    print('Dilating foreground features by sphere radius')
    dt = edt(im == 0)
    options_im = (dt >= radius)
    # ------------------------------------------------------------------------
    # Begin inserting the spheres
    vf = vf_start
    free_sites = np.flatnonzero(options_im)
    i = 0
    while (vf <= vf_final) and (i < n_max) and (len(free_sites) > 0):
        c, count = _make_choice(options_im, free_sites=free_sites)
        # The 100 below is arbitrary and may change performance
        if count > 100:
            # Regenerate list of free_sites
            print('Regenerating free_sites after', i, 'iterations')
            free_sites = np.flatnonzero(options_im)
        if all(np.array(c) == -1):
            break
        s_sm = tuple([slice(x - radius, x + radius + 1, None) for x in c])
        s_lg = tuple([slice(x - 2*radius, x + 2*radius + 1, None) for x in c])
        im[s_sm] += template_sm  # Add ball to image
        options_im[s_lg][template_lg] = False  # Update extended region
        vf += vf_template
        i += 1
<<<<<<< HEAD
    if vf > volume_fraction:
        print('Volume Fraction', volume_fraction, 'reached')
    if len(free_spots) == 0:
        print(f'No more free spots. Volume fraction: {vf:.3f}')
=======
    print('Number of spheres inserted:', i)
    # ------------------------------------------------------------------------
    # Get slice into returned image to retain original size
    s = tuple([slice(2*radius, d-2*radius, None) for d in im.shape])
    im = im[s]
    vf = im.sum()/im.size
    print('Final volume fraction:', vf)
>>>>>>> 193f3cff
    return im


@njit
def _make_choice(options_im, free_sites):
    r"""
    This function is called by _begin_inserting to find valid insertion points

    Parameters
    ----------
    options_im : ND-array
        An array with ``True`` at all valid locations and ``False`` at all
        locations where a sphere already exists PLUS a region of radius R
        around each sphere since these points are also invalid insertion
        points.
    free_sites : array_like
        A 1D array containing valid insertion indices.  This list is used to
        select insertion points from a limited which occasionally gets
        smaller.

    Returns
    -------
    coords : list
        The XY or XYZ coordinates of the next insertion point
    count : int
        The number of attempts that were needed to find valid point.  If
        this value gets too high, a short list of ``free_sites`` should be
        generated in the calling function.

    """
    choice = False
    count = 0
    upper_limit = len(free_sites)
    max_iters = upper_limit*20
    if options_im.ndim == 2:
        coords = [-1, -1]
        Nx, Ny = options_im.shape
        while not choice:
            if count >= max_iters:
                coords = [-1, -1]
                break
            ind = np.random.randint(0, upper_limit)
            # This numpy function is not supported by numba yet
            # c1, c2 = np.unravel_index(free_sites[ind], options_im.shape)
            # So using manual unraveling
            coords[1] = free_sites[ind] % Ny
            coords[0] = (free_sites[ind] // Ny) % Nx
            choice = options_im[coords[0], coords[1]]
            count += 1
    if options_im.ndim == 3:
        coords = [-1, -1, -1]
        Nx, Ny, Nz = options_im.shape
        while not choice:
            if count >= max_iters:
                coords = [-1, -1, -1]
                break
            ind = np.random.randint(0, upper_limit)
            # This numpy function is not supported by numba yet
            # c1, c2, c3 = np.unravel_index(free_sites[ind], options_im.shape)
            # So using manual unraveling
            coords[2] = free_sites[ind] % Nz
            coords[1] = (free_sites[ind] // Nz) % Ny
            coords[0] = (free_sites[ind] // (Nz * Ny)) % Nx
            choice = options_im[coords[0], coords[1], coords[2]]
            count += 1
    return coords, count


def bundle_of_tubes(shape: List[int], spacing: int):
    r"""
    Create a 3D image of a bundle of tubes, in the form of a rectangular
    plate with randomly sized holes through it.

    Parameters
    ----------
    shape : list
        The size the image, with the 3rd dimension indicating the plate
        thickness.  If the 3rd dimension is not given then a thickness of
        1 voxel is assumed.

    spacing : scalar
        The center to center distance of the holes.  The hole sizes will be
        randomly distributed between this values down to 3 voxels.

    Returns
    -------
    image : ND-array
        A boolean array with ``True`` values denoting the pore space
    """
    shape = np.array(shape)
    if np.size(shape) == 1:
        shape = np.full((3, ), int(shape))
    if np.size(shape) == 2:
        shape = np.hstack((shape, [1]))
    temp = np.zeros(shape=shape[:2])
    Xi = np.ceil(np.linspace(spacing/2,
                             shape[0]-(spacing/2)-1,
                             int(shape[0]/spacing)))
    Xi = np.array(Xi, dtype=int)
    Yi = np.ceil(np.linspace(spacing/2,
                             shape[1]-(spacing/2)-1,
                             int(shape[1]/spacing)))
    Yi = np.array(Yi, dtype=int)
    temp[tuple(np.meshgrid(Xi, Yi))] = 1
    inds = np.where(temp)
    for i in range(len(inds[0])):
        r = np.random.randint(1, (spacing/2))
        try:
            s1 = slice(inds[0][i]-r, inds[0][i]+r+1)
            s2 = slice(inds[1][i]-r, inds[1][i]+r+1)
            temp[s1, s2] = ps_disk(r)
        except ValueError:
            odd_shape = np.shape(temp[s1, s2])
            temp[s1, s2] = ps_disk(r)[:odd_shape[0], :odd_shape[1]]
    im = np.broadcast_to(array=np.atleast_3d(temp), shape=shape)
    return im


def polydisperse_spheres(shape: List[int], porosity: float, dist,
                         nbins: int = 5, r_min: int = 5):
    r"""
    Create an image of randomly place, overlapping spheres with a distribution
    of radii.

    Parameters
    ----------
    shape : list
        The size of the image to generate in [Nx, Ny, Nz] where Ni is the
        number of voxels in each direction.  If shape is only 2D, then an
        image of polydisperse disks is returns

    porosity : scalar
        The porosity of the image, defined as the number of void voxels
        divided by the number of voxels in the image. The specified value
        is only matched approximately, so it's suggested to check this value
        after the image is generated.

    dist : scipy.stats distribution object
        This should be an initialized distribution chosen from the large number
        of options in the ``scipy.stats`` submodule.  For instance, a normal
        distribution with a mean of 20 and a standard deviation of 10 can be
        obtained with ``dist = scipy.stats.norm(loc=20, scale=10)``

    nbins : scalar
        The number of discrete sphere sizes that will be used to generate the
        image.  This function generates  ``nbins`` images of monodisperse
        spheres that span 0.05 and 0.95 of the possible values produced by the
        provided distribution, then overlays them to get polydispersivity.

    Returns
    -------
    image : ND-array
        A boolean array with ``True`` values denoting the pore space
    """
    shape = np.array(shape)
    if np.size(shape) == 1:
        shape = np.full((3, ), int(shape))
    Rs = dist.interval(np.linspace(0.05, 0.95, nbins))
    Rs = np.vstack(Rs).T
    Rs = (Rs[:-1] + Rs[1:])/2
    Rs = np.clip(Rs.flatten(), a_min=r_min, a_max=None)
    phi_desired = 1 - (1 - porosity)/(len(Rs))
    im = np.ones(shape, dtype=bool)
    for r in Rs:
        phi_im = im.sum() / np.prod(shape)
        phi_corrected = 1 - (1 - phi_desired) / phi_im
        temp = overlapping_spheres(shape=shape, radius=r, porosity=phi_corrected)
        im = im * temp
    return im


def voronoi_edges(shape: List[int], radius: int, ncells: int,
                  flat_faces: bool = True):
    r"""
    Create an image of the edges in a Voronoi tessellation

    Parameters
    ----------
    shape : array_like
        The size of the image to generate in [Nx, Ny, Nz] where Ni is the
        number of voxels in each direction.

    radius : scalar
        The radius to which Voronoi edges should be dilated in the final image.

    ncells : scalar
        The number of Voronoi cells to include in the tesselation.

    flat_faces : Boolean
        Whether the Voronoi edges should lie on the boundary of the
        image (True), or if edges outside the image should be removed (False).

    Returns
    -------
    image : ND-array
        A boolean array with ``True`` values denoting the pore space

    """
    print(78*'―')
    print('voronoi_edges: Generating', ncells, 'cells')
    shape = np.array(shape)
    if np.size(shape) == 1:
        shape = np.full((3, ), int(shape))
    im = np.zeros(shape, dtype=bool)
    base_pts = np.random.rand(ncells, 3)*shape
    if flat_faces:
        # Reflect base points
        Nx, Ny, Nz = shape
        orig_pts = base_pts
        base_pts = np.vstack((base_pts,
                              [-1, 1, 1] * orig_pts + [2.0*Nx, 0, 0]))
        base_pts = np.vstack((base_pts,
                              [1, -1, 1] * orig_pts + [0, 2.0*Ny, 0]))
        base_pts = np.vstack((base_pts,
                              [1, 1, -1] * orig_pts + [0, 0, 2.0*Nz]))
        base_pts = np.vstack((base_pts, [-1, 1, 1] * orig_pts))
        base_pts = np.vstack((base_pts, [1, -1, 1] * orig_pts))
        base_pts = np.vstack((base_pts, [1, 1, -1] * orig_pts))
    vor = sptl.Voronoi(points=base_pts)
    vor.vertices = np.around(vor.vertices)
    vor.vertices *= (np.array(im.shape)-1) / np.array(im.shape)
    vor.edges = _get_Voronoi_edges(vor)
    for row in vor.edges:
        pts = vor.vertices[row].astype(int)
        if np.all(pts >= 0) and np.all(pts < im.shape):
            line_pts = line_segment(pts[0], pts[1])
            im[tuple(line_pts)] = True
    im = edt(~im) > radius
    return im


def _get_Voronoi_edges(vor):
    r"""
    Given a Voronoi object as produced by the scipy.spatial.Voronoi class,
    this function calculates the start and end points of eeach edge in the
    Voronoi diagram, in terms of the vertex indices used by the received
    Voronoi object.

    Parameters
    ----------
    vor : scipy.spatial.Voronoi object

    Returns
    -------
    A 2-by-N array of vertex indices, indicating the start and end points of
    each vertex in the Voronoi diagram.  These vertex indices can be used to
    index straight into the ``vor.vertices`` array to get spatial positions.
    """
    edges = [[], []]
    for facet in vor.ridge_vertices:
        # Create a closed cycle of vertices that define the facet
        edges[0].extend(facet[:-1]+[facet[-1]])
        edges[1].extend(facet[1:]+[facet[0]])
    edges = np.vstack(edges).T  # Convert to scipy-friendly format
    mask = np.any(edges == -1, axis=1)  # Identify edges at infinity
    edges = edges[~mask]  # Remove edges at infinity
    edges = np.sort(edges, axis=1)  # Move all points to upper triangle
    # Remove duplicate pairs
    edges = edges[:, 0] + 1j*edges[:, 1]  # Convert to imaginary
    edges = np.unique(edges)  # Remove duplicates
    edges = np.vstack((np.real(edges), np.imag(edges))).T  # Back to real
    edges = np.array(edges, dtype=int)
    return edges


def lattice_spheres(shape: List[int], radius: int, offset: int = 0,
                    lattice: str = 'sc'):
    r"""
    Generates a cubic packing of spheres in a specified lattice arrangement

    Parameters
    ----------
    shape : list
        The size of the image to generate in [Nx, Ny, Nz] where N is the
        number of voxels in each direction.  For a 2D image, use [Nx, Ny].

    radius : scalar
        The radius of spheres (circles) in the packing

    offset : scalar
        The amount offset (+ or -) to add between sphere centers.

    lattice : string
        Specifies the type of lattice to create.  Options are:

        'sc' - Simple Cubic (default)

        'fcc' - Face Centered Cubic

        'bcc' - Body Centered Cubic

        For 2D images, 'sc' gives a square lattice and both 'fcc' and 'bcc'
        give a triangular lattice.

    Returns
    -------
    image : ND-array
        A boolean array with ``True`` values denoting the pore space
    """
    print(78*'―')
    print('lattice_spheres: Generating ' + lattice + ' lattice')
    r = radius
    shape = np.array(shape)
    if np.size(shape) == 1:
        shape = np.full((3, ), int(shape))
    im = np.zeros(shape, dtype=bool)
    im = im.squeeze()

    # Parse lattice type
    lattice = lattice.lower()
    if im.ndim == 2:
        if lattice in ['sc']:
            lattice = 'sq'
        if lattice in ['bcc', 'fcc']:
            lattice = 'tri'

    if lattice in ['sq', 'square']:
        spacing = 2*r
        s = int(spacing/2) + np.array(offset)
        coords = np.mgrid[r:im.shape[0]-r:2*s,
                          r:im.shape[1]-r:2*s]
        im[coords[0], coords[1]] = 1
    elif lattice in ['tri', 'triangular']:
        spacing = 2*np.floor(np.sqrt(2*(r**2))).astype(int)
        s = int(spacing/2) + offset
        coords = np.mgrid[r:im.shape[0]-r:2*s,
                          r:im.shape[1]-r:2*s]
        im[coords[0], coords[1]] = 1
        coords = np.mgrid[s+r:im.shape[0]-r:2*s,
                          s+r:im.shape[1]-r:2*s]
        im[coords[0], coords[1]] = 1
    elif lattice in ['sc', 'simple cubic', 'cubic']:
        spacing = 2*r
        s = int(spacing/2) + np.array(offset)
        coords = np.mgrid[r:im.shape[0]-r:2*s,
                          r:im.shape[1]-r:2*s,
                          r:im.shape[2]-r:2*s]
        im[coords[0], coords[1], coords[2]] = 1
    elif lattice in ['bcc', 'body cenetered cubic']:
        spacing = 2*np.floor(np.sqrt(4/3*(r**2))).astype(int)
        s = int(spacing/2) + offset
        coords = np.mgrid[r:im.shape[0]-r:2*s,
                          r:im.shape[1]-r:2*s,
                          r:im.shape[2]-r:2*s]
        im[coords[0], coords[1], coords[2]] = 1
        coords = np.mgrid[s+r:im.shape[0]-r:2*s,
                          s+r:im.shape[1]-r:2*s,
                          s+r:im.shape[2]-r:2*s]
        im[coords[0], coords[1], coords[2]] = 1
    elif lattice in ['fcc', 'face centered cubic']:
        spacing = 2*np.floor(np.sqrt(2*(r**2))).astype(int)
        s = int(spacing/2) + offset
        coords = np.mgrid[r:im.shape[0]-r:2*s,
                          r:im.shape[1]-r:2*s,
                          r:im.shape[2]-r:2*s]
        im[coords[0], coords[1], coords[2]] = 1
        coords = np.mgrid[r:im.shape[0]-r:2*s,
                          s+r:im.shape[1]-r:2*s,
                          s+r:im.shape[2]-r:2*s]
        im[coords[0], coords[1], coords[2]] = 1
        coords = np.mgrid[s+r:im.shape[0]-r:2*s,
                          s:im.shape[1]-r:2*s,
                          s+r:im.shape[2]-r:2*s]
        im[coords[0], coords[1], coords[2]] = 1
        coords = np.mgrid[s+r:im.shape[0]-r:2*s,
                          s+r:im.shape[1]-r:2*s,
                          s:im.shape[2]-r:2*s]
        im[coords[0], coords[1], coords[2]] = 1
    im = ~(edt(~im) < r)
    return im


def overlapping_spheres(shape: List[int], radius: int, porosity: float,
                        iter_max: int = 10, tol: float = 0.01):
    r"""
    Generate a packing of overlapping mono-disperse spheres

    Parameters
    ----------
    shape : list
        The size of the image to generate in [Nx, Ny, Nz] where Ni is the
        number of voxels in the i-th direction.

    radius : scalar
        The radius of spheres in the packing.

    porosity : scalar
        The porosity of the final image, accurate to the given tolerance.

    iter_max : int
        Maximum number of iterations for the iterative algorithm that improves
        the porosity of the final image to match the given value.

    tol : float
        Tolerance for porosity of the final image compared to the given value.

    Returns
    -------
    image : ND-array
        A boolean array with ``True`` values denoting the pore space

    Notes
    -----
    This method can also be used to generate a dispersion of hollows by
    treating ``porosity`` as solid volume fraction and inverting the
    returned image.

    """
    shape = np.array(shape)
    if np.size(shape) == 1:
        shape = np.full((3, ), int(shape))
    ndim = (shape != 1).sum()
    s_vol = ps_disk(radius).sum() if ndim == 2 else ps_ball(radius).sum()

    bulk_vol = np.prod(shape)
    N = int(np.ceil((1 - porosity)*bulk_vol/s_vol))
    im = np.random.random(size=shape)

    # Helper functions for calculating porosity: phi = g(f(N))
    f = lambda N: edt(im > N/bulk_vol) < radius
    g = lambda im: 1 - im.sum() / np.prod(shape)

    # # Newton's method for getting image porosity match the given
    # w = 1.0                         # Damping factor
    # dN = 5 if ndim == 2 else 25     # Perturbation
    # for i in range(iter_max):
    #     err = g(f(N)) - porosity
    #     d_err = (g(f(N+dN)) - g(f(N))) / dN
    #     if d_err == 0:
    #         break
    #     if abs(err) <= tol:
    #         break
    #     N2 = N - int(err/d_err)   # xnew = xold - f/df
    #     N = w * N2 + (1-w) * N

    # Bisection search: N is always undershoot (bc. of overlaps)
    N_low, N_high = N, 4*N
    for i in range(iter_max):
        N = np.mean([N_high, N_low], dtype=int)
        err = g(f(N)) - porosity
        if err > 0:
            N_low = N
        else:
            N_high = N
        if abs(err) <= tol:
            break

    return ~f(N)


def perlin_noise(shape: List[int], porosity=None, octaves: int = 3,
                 frequency: List[int] = 2, persistence: float = 0.5):
    r"""
    Generate a Perlin noise field

    Parameters
    ----------
    shape : array_like
        The shape of the desired image
    frequncy : array_like
        Controls the frequency of the noise, with higher values leading to
        smaller features or more tightly spaced undulations in the brightness.
    porosity : float
        If specified, the returned image will be thresholded to the specified
        porosity.  If not provided, the greyscale noise is returned (default).
    octaves : int
        Controls the texture of the noise, with higher values giving more
        comlex features of larger length scales.
    persistence : float
        Controls how prominent each successive octave is.  Shoul be a number
        less than 1.

    Returns
    -------
    An ND-array of the specified ``shape``.  If ``porosity`` is not given
    then the array contains greyscale values distributed normally about 0.
    Use ``porespy.tools.norm_to_uniform`` to create an well-scale image for
    thresholding.  If ``porosity`` is given then these steps are done
    internally and a boolean image is returned.

    Notes
    -----
    The implementation used here is a bit fussy about the values of
    ``frequency`` and ``octaves``.  (1) the image ``shape`` must an integer
    multiple of ``frequency`` in each direction, and (2) ``frequency`` to the
    power of ``octaves`` must be less than or equal the``shape`` in each
    direction.  Exceptions are thrown if these conditions are not met.

    References
    ----------
    This implementation is taken from Pierre Vigier's
    `Github repo <https://github.com/pvigier/perlin-numpy>`_

    """
    # Parse args
    shape = np.array(shape)
    if shape.size == 1:  # Assume 3D
        shape = np.ones(3, dtype=int)*shape
    res = np.array(frequency)
    if res.size == 1:  # Assume shape as shape
        res = np.ones(shape.size, dtype=int)*res

    # Check inputs for various sins
    if res.size != shape.size:
        raise Exception('shape and res must have same dimensions')
    if np.any(np.mod(shape, res) > 0):
        raise Exception('res must be a multiple of shape along each axis')
    if np.any(shape/res**octaves < 1):
        raise Exception('(res[i])**octaves must be <= shape[i]')
    check = shape/(res**octaves)
    if np.any(check % 1):
        raise Exception("Image size must be factor of res**octaves")

    # Generate noise
    noise = np.zeros(shape)
    frequency = 1
    amplitude = 1
    for _ in tqdm(range(octaves)):
        if noise.ndim == 2:
            noise += amplitude * _perlin_noise_2D(shape, frequency*res)
        elif noise.ndim == 3:
            noise += amplitude * _perlin_noise_3D(shape, frequency*res)
        frequency *= 2
        amplitude *= persistence

    if porosity is not None:
        noise = norm_to_uniform(noise, scale=[0, 1])
        noise = noise > porosity

    return noise


def _perlin_noise_3D(shape, res):
    def f(t):
        return 6*t**5 - 15*t**4 + 10*t**3

    delta = res / shape
    d = shape // res
    grid = np.mgrid[0:res[0]:delta[0], 0:res[1]:delta[1], 0:res[2]:delta[2]]
    grid = grid.transpose(1, 2, 3, 0) % 1
    # Gradients
    theta = 2*np.pi*np.random.rand(*(res + 1))
    phi = 2*np.pi*np.random.rand(*(res + 1))
    gradients = np.stack((np.sin(phi)*np.cos(theta),
                          np.sin(phi)*np.sin(theta),
                          np.cos(phi)), axis=3)
    g000 = gradients[0:-1, 0:-1, 0:-1]
    g000 = g000.repeat(d[0], 0).repeat(d[1], 1).repeat(d[2], 2)
    g100 = gradients[1:, 0:-1, 0:-1]
    g100 = g100.repeat(d[0], 0).repeat(d[1], 1).repeat(d[2], 2)
    g010 = gradients[0:-1, 1:, 0:-1]
    g010 = g010.repeat(d[0], 0).repeat(d[1], 1).repeat(d[2], 2)
    g110 = gradients[1:, 1:, 0:-1]
    g110 = g110.repeat(d[0], 0).repeat(d[1], 1).repeat(d[2], 2)
    g001 = gradients[0:-1, 0:-1, 1:]
    g001 = g001.repeat(d[0], 0).repeat(d[1], 1).repeat(d[2], 2)
    g101 = gradients[1:, 0:-1, 1:]
    g101 = g101.repeat(d[0], 0).repeat(d[1], 1).repeat(d[2], 2)
    g011 = gradients[0:-1, 1:, 1:]
    g011 = g011.repeat(d[0], 0).repeat(d[1], 1).repeat(d[2], 2)
    g111 = gradients[1:, 1:, 1:]
    g111 = g111.repeat(d[0], 0).repeat(d[1], 1).repeat(d[2], 2)
    # Ramps
    n000 = np.sum(np.stack((grid[..., 0],
                            grid[..., 1],
                            grid[..., 2]), axis=3)*g000, 3)
    n100 = np.sum(np.stack((grid[..., 0]-1,
                            grid[..., 1],
                            grid[..., 2]), axis=3)*g100, 3)
    n010 = np.sum(np.stack((grid[..., 0],
                            grid[..., 1]-1,
                            grid[..., 2]), axis=3)*g010, 3)
    n110 = np.sum(np.stack((grid[..., 0]-1,
                            grid[..., 1]-1,
                            grid[..., 2]), axis=3)*g110, 3)
    n001 = np.sum(np.stack((grid[..., 0],
                            grid[..., 1],
                            grid[..., 2]-1), axis=3)*g001, 3)
    n101 = np.sum(np.stack((grid[..., 0]-1,
                            grid[..., 1],
                            grid[..., 2]-1), axis=3)*g101, 3)
    n011 = np.sum(np.stack((grid[..., 0],
                            grid[..., 1]-1,
                            grid[..., 2]-1), axis=3)*g011, 3)
    n111 = np.sum(np.stack((grid[..., 0]-1,
                            grid[..., 1]-1,
                            grid[..., 2]-1), axis=3)*g111, 3)
    # Interpolation
    t = f(grid)
    n00 = n000*(1-t[..., 0]) + t[..., 0]*n100
    n10 = n010*(1-t[..., 0]) + t[..., 0]*n110
    n01 = n001*(1-t[..., 0]) + t[..., 0]*n101
    n11 = n011*(1-t[..., 0]) + t[..., 0]*n111
    n0 = (1-t[..., 1])*n00 + t[..., 1]*n10
    n1 = (1-t[..., 1])*n01 + t[..., 1]*n11
    return ((1-t[..., 2])*n0 + t[..., 2]*n1)


def _perlin_noise_2D(shape, res):
    def f(t):
        return 6*t**5 - 15*t**4 + 10*t**3

    delta = res / shape
    d = shape // res
    grid = np.mgrid[0:res[0]:delta[0],
                    0:res[1]:delta[1]].transpose(1, 2, 0) % 1

    # Gradients
    angles = 2*np.pi*np.random.rand(res[0]+1, res[1]+1)
    gradients = np.dstack((np.cos(angles), np.sin(angles)))
    g00 = gradients[0:-1, 0:-1].repeat(d[0], 0).repeat(d[1], 1)
    g10 = gradients[1:, 0:-1].repeat(d[0], 0).repeat(d[1], 1)
    g01 = gradients[0:-1, 1:].repeat(d[0], 0).repeat(d[1], 1)
    g11 = gradients[1:, 1:].repeat(d[0], 0).repeat(d[1], 1)

    # Ramps
    n00 = np.sum(np.dstack((grid[..., 0], grid[..., 1])) * g00, 2)
    n10 = np.sum(np.dstack((grid[..., 0]-1, grid[..., 1])) * g10, 2)
    n01 = np.sum(np.dstack((grid[..., 0], grid[..., 1]-1)) * g01, 2)
    n11 = np.sum(np.dstack((grid[..., 0]-1, grid[..., 1]-1)) * g11, 2)

    # Interpolation
    t = f(grid)
    n0 = n00*(1-t[:, :, 0]) + t[:, :, 0]*n10
    n1 = n01*(1-t[:, :, 0]) + t[:, :, 0]*n11

    return np.sqrt(2)*((1-t[:, :, 1])*n0 + t[:, :, 1]*n1)


def blobs(shape: List[int], porosity: float = 0.5, blobiness: int = 1):
    """
    Generates an image containing amorphous blobs

    Parameters
    ----------
    shape : list
        The size of the image to generate in [Nx, Ny, Nz] where N is the
        number of voxels

    porosity : float
        If specified, this will threshold the image to the specified value
        prior to returning.  If ``None`` is specified, then the scalar noise
        field is converted to a uniform distribution and returned without
        thresholding.

    blobiness : int or list of ints(default = 1)
        Controls the morphology of the blobs.  A higher number results in
        a larger number of small blobs.  If a list is supplied then the blobs
        are anisotropic.

    Returns
    -------
    image : ND-array
        A boolean array with ``True`` values denoting the pore space

    See Also
    --------
    norm_to_uniform

    """
    blobiness = np.array(blobiness)
    shape = np.array(shape)
    if np.size(shape) == 1:
        shape = np.full((3, ), int(shape))
    sigma = np.mean(shape)/(40*blobiness)
    im = np.random.random(shape)
    im = spim.gaussian_filter(im, sigma=sigma)
    im = norm_to_uniform(im, scale=[0, 1])
    if porosity:
        im = im < porosity
    return im


def cylinders(shape: List[int], radius: int, ncylinders: int,
              phi_max: float = 0, theta_max: float = 90, length: float = None):
    r"""
    Generates a binary image of overlapping cylinders.  This is a good
    approximation of a fibrous mat.

    Parameters
    ----------
    shape : list
        The size of the image to generate in [Nx, Ny, Nz] where N is the
        number of voxels. 2D images are not permitted.
    radius : scalar
        The radius of the cylinders in voxels
    ncylinders : scalar
        The number of cylinders to add to the domain. Adjust this value to
        control the final porosity, which is not easily specified since
        cylinders overlap and intersect different fractions of the domain.
    theta_max : scalar
        A value between 0 and 90 that controls the amount of rotation *in the*
        XY plane, with 0 meaning all cylinders point in the X-direction, and
        90 meaning they are randomly rotated about the Z axis by as much
        as +/- 90 degrees.
    phi_max : scalar
        A value between 0 and 90 that controls the amount that the cylinders
        lie *out of* the XY plane, with 0 meaning all cylinders lie in the XY
        plane, and 90 meaning that cylinders are randomly oriented out of the
        plane by as much as +/- 90 degrees.
    length : scalar
        The length of the cylinders to add.  If ``None`` (default) then the
        cylinders will extend beyond the domain in both directions so no ends
        will exist. If a scalar value is given it will be interpreted as the
        Euclidean distance between the two ends of the cylinder.  Note that
        one or both of the ends *may* still lie outside the domain, depending
        on the randomly chosen center point of the cylinder.

    Returns
    -------
    image : ND-array
        A boolean array with ``True`` values denoting the pore space
    """
    shape = np.array(shape)
    if np.size(shape) == 1:
        shape = np.full((3, ), int(shape))
    elif np.size(shape) == 2:
        raise Exception("2D cylinders don't make sense")
    if length is None:
        R = np.sqrt(np.sum(np.square(shape))).astype(int)
    else:
        R = length/2
    im = np.zeros(shape)
    # Adjust max angles to be between 0 and 90
    if (phi_max > 90) or (phi_max < 0):
        raise Exception('phi_max must be betwen 0 and 90')
    if (theta_max > 90) or (theta_max < 0):
        raise Exception('theta_max must be betwen 0 and 90')
    n = 0
    while n < ncylinders:
        # Choose a random starting point in domain
        x = np.random.rand(3)*shape
        # Chose a random phi and theta within given ranges
        phi = (np.pi/2 - np.pi*np.random.rand())*phi_max/90
        theta = (np.pi/2 - np.pi*np.random.rand())*theta_max/90
        X0 = R*np.array([np.cos(phi)*np.cos(theta),
                         np.cos(phi)*np.sin(theta),
                         np.sin(phi)])
        [X0, X1] = [x + X0, x - X0]
        crds = line_segment(X0, X1)
        lower = ~np.any(np.vstack(crds).T < [0, 0, 0], axis=1)
        upper = ~np.any(np.vstack(crds).T >= shape, axis=1)
        valid = upper*lower
        if np.any(valid):
            im[crds[0][valid], crds[1][valid], crds[2][valid]] = 1
            n += 1
    im = np.array(im, dtype=bool)
    dt = edt(~im) < radius
    return ~dt


def line_segment(X0, X1):
    r"""
    Calculate the voxel coordinates of a straight line between the two given
    end points

    Parameters
    ----------
    X0 and X1 : array_like
        The [x, y] or [x, y, z] coordinates of the start and end points of
        the line.

    Returns
    -------
    coords : list of lists
        A list of lists containing the X, Y, and Z coordinates of all voxels
        that should be drawn between the start and end points to create a solid
        line.
    """
    X0 = np.around(X0).astype(int)
    X1 = np.around(X1).astype(int)
    if len(X0) == 3:
        L = np.amax(np.absolute([[X1[0]-X0[0]], [X1[1]-X0[1]], [X1[2]-X0[2]]])) + 1
        x = np.rint(np.linspace(X0[0], X1[0], L)).astype(int)
        y = np.rint(np.linspace(X0[1], X1[1], L)).astype(int)
        z = np.rint(np.linspace(X0[2], X1[2], L)).astype(int)
        return [x, y, z]
    else:
        L = np.amax(np.absolute([[X1[0]-X0[0]], [X1[1]-X0[1]]])) + 1
        x = np.rint(np.linspace(X0[0], X1[0], L)).astype(int)
        y = np.rint(np.linspace(X0[1], X1[1], L)).astype(int)
        return [x, y]<|MERGE_RESOLUTION|>--- conflicted
+++ resolved
@@ -3,14 +3,9 @@
 import porespy as ps
 import scipy.spatial as sptl
 import scipy.ndimage as spim
-<<<<<<< HEAD
-from porespy.tools import norm_to_uniform, ps_ball, ps_disk
-=======
 from numba import njit, jit
-from edt import edt
 from porespy.tools import norm_to_uniform, ps_ball, ps_disk, get_border
 from porespy.tools import insert_sphere, fftmorphology
->>>>>>> 193f3cff
 from typing import List
 from numpy import array
 from tqdm import tqdm
@@ -159,28 +154,8 @@
     [1] Random Heterogeneous Materials, S. Torquato (2001)
 
     """
-<<<<<<< HEAD
-    # Note: The 2D vs 3D splitting of this just me being lazy...I can't be
-    # bothered to figure it out programmatically right now
-    # TODO: Ideally the spheres should be added periodically
     print(80*'-')
     print(f'RSA: Adding spheres of size {radius}')
-    d2 = len(im.shape) == 2
-    mrad = 2*radius
-    if d2:
-        im_strel = ps_disk(radius)
-        mask_strel = ps_disk(mrad)
-    else:
-        im_strel = ps_ball(radius)
-        mask_strel = ps_ball(mrad)
-    if np.any(im > 0):
-        # Dilate existing objects by im_strel to remove pixels near them
-        # from consideration for sphere placement
-        mask = ps.tools.fftmorphology(im > 0, im_strel > 0, mode='dilate')
-        mask = mask.astype(int)
-=======
-    print(78*'―')
-    print('RSA: Adding spheres of size ' + str(radius))
     im = im.astype(bool)
     if n_max is None:
         n_max = 10000
@@ -190,7 +165,6 @@
     if im.ndim == 2:
         template_lg = ps_disk(radius*2)
         template_sm = ps_disk(radius)
->>>>>>> 193f3cff
     else:
         template_lg = ps_ball(radius*2)
         template_sm = ps_ball(radius)
@@ -231,12 +205,6 @@
         options_im[s_lg][template_lg] = False  # Update extended region
         vf += vf_template
         i += 1
-<<<<<<< HEAD
-    if vf > volume_fraction:
-        print('Volume Fraction', volume_fraction, 'reached')
-    if len(free_spots) == 0:
-        print(f'No more free spots. Volume fraction: {vf:.3f}')
-=======
     print('Number of spheres inserted:', i)
     # ------------------------------------------------------------------------
     # Get slice into returned image to retain original size
@@ -244,7 +212,6 @@
     im = im[s]
     vf = im.sum()/im.size
     print('Final volume fraction:', vf)
->>>>>>> 193f3cff
     return im
 
 
