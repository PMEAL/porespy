--- conflicted
+++ resolved
@@ -210,25 +210,6 @@
                                 verbose=verbose, rtol=rtol)
 
 
-<<<<<<< HEAD
-def to_openfoam(im, scale=1, zoom_factor=1, label=True):
-    r"""
-    Save the image as an instruction file for OpenFoam to build an equivalent
-    hexahedral mesh with (optionally) defined boundaries.
-
-    Parameters
-    ----------
-    im : ND-array
-        The image of the porous material
-
-    filename : string or path object
-        The name and location to save the file, which will have `.net` file
-        extension.
-
-    """
-    from .openfoam import openfoam
-    openfoam.save(im, scale, zoom_factor, label)
-=======
 def to_stl(im, filename, divide=False, downsample=False, voxel_size=1, vox=False):
     r"""
     Converts an array to an STL file.
@@ -309,4 +290,22 @@
         for j in range(3):
             export.vectors[i][j] = vertices[f[j], :]
     export.save(f"{filename}.stl")
->>>>>>> 89295135
+
+
+def to_openfoam(im, scale=1, zoom_factor=1, label=True):
+    r"""
+    Save the image as an instruction file for OpenFoam to build an equivalent
+    hexahedral mesh with (optionally) defined boundaries.
+
+    Parameters
+    ----------
+    im : ND-array
+        The image of the porous material
+
+    filename : string or path object
+        The name and location to save the file, which will have `.net` file
+        extension.
+
+    """
+    from .openfoam import openfoam
+    openfoam.save(im, scale, zoom_factor, label)