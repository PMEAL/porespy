r"""

IO
##

**Export to and from various formats**

<<<<<<< HEAD
.. autosummary::

    porespy.io.to_vtk
    porespy.io.dict_to_vtk
    porespy.io.to_palabos
    porespy.io.to_openpnm
    porespy.io.openpnm_to_im
    porespy.io.to_stl
    porespy.io.spheres_to_comsol
    porespy.io.to_openfoam

.. autofunction:: to_vtk
.. autofunction:: dict_to_vtk
.. autofunction:: to_palabos
.. autofunction:: to_openpnm
.. autofunction:: openpnm_to_im
.. autofunction:: to_stl
.. autofunction:: spheres_to_comsol
.. autofunction:: to_openfoam
=======
.. currentmodule:: porespy
>>>>>>> dd676083

.. autosummary::
   :template: mybase.rst
   :toctree: generated/

    io.to_vtk
    io.dict_to_vtk
    io.to_palabos
    io.openpnm_to_im
    io.to_stl
    io.to_paraview
    io.open_paraview
    io.spheres_to_comsol

"""

<<<<<<< HEAD
from .__funcs__ import to_vtk
from .__funcs__ import dict_to_vtk
from .__funcs__ import to_palabos
from .__funcs__ import to_openpnm
from .__funcs__ import openpnm_to_im
from .__funcs__ import to_stl
from .__funcs__ import spheres_to_comsol
from .__openfoam__ import to_openfoam
=======
from ._funcs import to_vtk
from ._funcs import dict_to_vtk
from ._funcs import to_palabos
from ._funcs import openpnm_to_im
from ._funcs import to_stl
from ._funcs import to_paraview
from ._funcs import open_paraview
from ._funcs import spheres_to_comsol
>>>>>>> dd676083
<|MERGE_RESOLUTION|>--- conflicted
+++ resolved
@@ -5,29 +5,7 @@
 
 **Export to and from various formats**
 
-<<<<<<< HEAD
-.. autosummary::
-
-    porespy.io.to_vtk
-    porespy.io.dict_to_vtk
-    porespy.io.to_palabos
-    porespy.io.to_openpnm
-    porespy.io.openpnm_to_im
-    porespy.io.to_stl
-    porespy.io.spheres_to_comsol
-    porespy.io.to_openfoam
-
-.. autofunction:: to_vtk
-.. autofunction:: dict_to_vtk
-.. autofunction:: to_palabos
-.. autofunction:: to_openpnm
-.. autofunction:: openpnm_to_im
-.. autofunction:: to_stl
-.. autofunction:: spheres_to_comsol
-.. autofunction:: to_openfoam
-=======
 .. currentmodule:: porespy
->>>>>>> dd676083
 
 .. autosummary::
    :template: mybase.rst
@@ -41,19 +19,10 @@
     io.to_paraview
     io.open_paraview
     io.spheres_to_comsol
+    io.to_openfoam
 
 """
 
-<<<<<<< HEAD
-from .__funcs__ import to_vtk
-from .__funcs__ import dict_to_vtk
-from .__funcs__ import to_palabos
-from .__funcs__ import to_openpnm
-from .__funcs__ import openpnm_to_im
-from .__funcs__ import to_stl
-from .__funcs__ import spheres_to_comsol
-from .__openfoam__ import to_openfoam
-=======
 from ._funcs import to_vtk
 from ._funcs import dict_to_vtk
 from ._funcs import to_palabos
@@ -62,4 +31,4 @@
 from ._funcs import to_paraview
 from ._funcs import open_paraview
 from ._funcs import spheres_to_comsol
->>>>>>> dd676083
+from ._openfoam import to_openfoam