import os
import sys
import importlib
from dataclasses import dataclass
from loguru import logger
from tqdm import tqdm
import psutil


def _is_ipython_notebook():  # pragma: no cover
    try:
        shell = get_ipython().__class__.__name__
        if shell == 'ZMQInteractiveShell':
            return True   # Jupyter notebook or qtconsole
        elif shell == 'TerminalInteractiveShell':
            return False  # Terminal running IPython
        else:
            return False  # Other type (?)
    except NameError:
        return False      # Probably standard Python interpreter


def config_logger(fmt, loglevel):  # pragma: no cover
    r"""
    Configures loguru logger with the given format and log level.

    Parameters
    ----------
    fmt : str
        loguru-compatible format used to format logger messages.
    loglevel : str
        Determines what messages to get printed in console. Options are:
        "TRACE", "DEBUG", "INFO", "SUCCESS", "WARNING", "ERROR", "CRITICAL"

    Returns
    -------
    None.

    """
    logger.remove()
    logger.add(lambda msg: tqdm.write(msg, end=""),
               level=loglevel,
               format=fmt,
               colorize=True)


@dataclass
class Settings:  # pragma: no cover
    r"""
    A dataclass for use at the module level to store settings.  This class
    is defined as a Singleton so now matter how or where it gets
    instantiated the same object is returned, containing all existing
    settings.

    Parameters
    ----------
    notebook : boolean
        Is automatically determined upon initialization of PoreSpy, and is
        ``True`` if running within a Jupyter notebook and ``False``
        otherwise. This is used by the ``porespy.tools.get_tqdm`` function
        to determine whether a standard or a notebook version of the
        progress bar should be used.
    tqdm : dict
        This dictionary is passed directly to the the ``tqdm`` function
        throughout PoreSpy (``for i in tqdm(range(N), **settings.tqdm)``).
        To see a list of available options visit the tqdm website.
        Probably the most important is ``'disable'`` which when set to
        ``True`` will silence the progress bars.  It's also possible to
        adjust the formatting such as ``'colour'`` and ``'ncols'``, which
        controls width.
    logger_fmt : str
        luguru-compatible format used to format the logger messages.
    loglevel : str, or int
        Determines what messages to get printed in console. Options are:
        "TRACE" (5), "DEBUG" (10), "INFO" (20), "SUCCESS" (25), "WARNING" (30),
        "ERROR" (40), "CRITICAL" (50)

    """
    __instance__ = None
<<<<<<< HEAD
    notebook = False
    ncores = psutil.cpu_count()
=======
>>>>>>> be8fa429
    # Might need to add 'file': sys.stdout to tqdm dict
    tqdm = {'disable': False,
            'colour': None,
            'ncols': None,
            'leave': False,
            'file': sys.stdout}
    _logger_fmt = '<green>{time:YYYY-MM-DD HH:mm:ss}</green> | ' \
          '<level>{level: <8}</level> | ' \
          '<cyan>{name}</cyan>:<cyan>{function}</cyan>:<cyan>{line}</cyan>' \
          '\n--> <level>{message}</level>'
    _loglevel = "ERROR" if _is_ipython_notebook() else "INFO"
    config_logger(_logger_fmt, _loglevel)

    def __init__(self, *args, **kwargs):
        super().__init__(*args, **kwargs)
        self._notebook = None
        self._ncores = psutil.cpu_count()

    @property
    def logger_fmt(self):
        return self._logger_fmt

    @property
    def loglevel(self):
        return self._loglevel

    @logger_fmt.setter
    def logger_fmt(self, value):
        self._logger_fmt = value
        config_logger(fmt=value, loglevel=self.loglevel)

    @loglevel.setter
    def loglevel(self, value):
        if isinstance(value, int):
            options = {5: "TRACE",
                       10: "DEBUG",
                       20: "INFO",
                       25: "SUCESS",
                       30: "WARNING",
                       40: "ERROR",
                       50: "CRITICAL"}
            value = options[value]
        self._loglevel = value
        os.environ["LOGURU_LEVEL"] = value
        config_logger(fmt=self.logger_fmt, loglevel=value)

    def __new__(cls):
        if Settings.__instance__ is None:
            Settings.__instance__ = super().__new__(cls)
        return Settings.__instance__

    def __repr__(self):
        indent = 0
        for item in self.__dir__():
            if not item.startswith('_'):
                indent = max(indent, len(item) + 1)
        s = ''
        for item in self.__dir__():
            if not item.startswith('_'):
                s += ''.join((item, ':', ' '*(indent-len(item))))
                attr = getattr(self, item)
                temp = ''.join((attr.__repr__(), '\n'))
                if isinstance(attr, dict):
                    temp = temp.replace(',', '\n' + ' '*(indent + 1))
                s += temp
        return s

    def _get_ncores(self):
        if self._ncores is None:
            self._ncores = psutil.cpu_count()
        return self._ncores

    def _set_ncores(self, val):
        if val is None:
            val = psutil.cpu_count()
        elif val > psutil.cpu_count():
            logger.error('Value is more than the available number of cores')
            val = psutil.cpu_count()
        self._ncores = val

    ncores = property(fget=_get_ncores, fset=_set_ncores)

    def _get_notebook(self):
        if self._notebook is None:
            self._notebook = _is_ipython_notebook()
        return self._notebook

    def _set_notebook(self, val):
        logger.error('This value is determined automatically at runtime')

    notebook = property(fget=_get_notebook, fset=_set_notebook)


def get_tqdm():  # pragma: no cover
    r"""
    Fetches a version of ``tqdm`` function that depends on the environment.

    Either text-based for the IPython console or gui-based for Jupyter
    notebooks.

    Returns
    -------
    tqdm : function handle
        The function to use when wrapping an iterator (i.e. tqdm(range(n)))

    """
    if Settings().notebook is True:
        tqdm = importlib.import_module('tqdm.notebook')
    else:
        tqdm = importlib.import_module('tqdm')
    return tqdm.tqdm


def show_docstring(func):  # pragma: no cover
    r"""
    Fetches the docstring for a function and returns it in markdown format.

    Useful for printing in a Jupyter notebook.

    Parameters
    ----------
    func : object
        Function handle to function whose docstring is desired

    Returns
    -------
    md : str
        A string with the markdown syntax included, suitable for printing
        in a Jupyter notebook using the ``IPython.display.Markdown``
        function.

    """
    title = f'---\n ## Documentation for ``{func.__name__}``\n ---\n'
    try:
        from npdoc_to_md import render_md_from_obj_docstring
        txt = render_md_from_obj_docstring(obj=func, obj_namespace=func.__name__)
    except ModuleNotFoundError:
        txt = func.__doc__
    return title + txt + '\n---'<|MERGE_RESOLUTION|>--- conflicted
+++ resolved
@@ -77,11 +77,6 @@
 
     """
     __instance__ = None
-<<<<<<< HEAD
-    notebook = False
-    ncores = psutil.cpu_count()
-=======
->>>>>>> be8fa429
     # Might need to add 'file': sys.stdout to tqdm dict
     tqdm = {'disable': False,
             'colour': None,
