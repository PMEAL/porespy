from collections import namedtuple
import scipy as sp
import numpy as np
import operator as op
import scipy.ndimage as spim
import scipy.spatial as sptl
from scipy.signal import fftconvolve
from tqdm import tqdm
from numba import jit
from skimage.segmentation import clear_border
from skimage.morphology import ball, disk, square, cube
from skimage.morphology import reconstruction, watershed
from porespy.tools import randomize_colors, fftmorphology
from porespy.tools import get_border, extend_slice
from porespy.tools import ps_disk, ps_ball


def hold_peaks(im, axis=-1):
    r"""
    Replaces each voxel with the highest value along the given axis

    Parameters
    ----------
    im : ND-image
        A greyscale image whose peaks are to
    """
    A = im
    B = np.swapaxes(A, axis, -1)
    updown = np.empty((*B.shape[:-1], B.shape[-1]+1), B.dtype)
    updown[..., 0], updown[..., -1] = -1, -1
    np.subtract(B[..., 1:], B[..., :-1], out=updown[..., 1:-1])
    chnidx = np.where(updown)
    chng = updown[chnidx]
    pkidx, = np.where((chng[:-1] > 0) & (chng[1:] < 0) | (chnidx[-1][:-1] == 0))
    pkidx = (*map(op.itemgetter(pkidx), chnidx),)
    out = np.zeros_like(A)
    aux = out.swapaxes(axis, -1)
    aux[(*map(op.itemgetter(slice(1, None)), pkidx),)] = np.diff(B[pkidx])
    aux[..., 0] = B[..., 0]
    result = out.cumsum(axis=axis)
    return result


def distance_transform_lin(im, axis=0, mode='both'):
    r"""
    Replaces each void voxel with the linear distance to the nearest solid
    voxel along the specified axis.

    Parameters
    ----------
    im : ND-array
        The image of the porous material with ``True`` values indicating the
        void phase (or phase of interest)

    axis : scalar
        The direction along which the distance should be measured, the default
        is 0 (i.e. along the x-direction)

    mode : string
        Controls how the distance is measured.  Options are:

        *'forward'* - Distances are measured in the increasing direction along
        the specified axis

        *'reverse'* - Distances are measured in the reverse direction.
        *'backward'* is also accepted.

        *'both'* - Distances are calculated in both directions (by recursively
        calling itself), then reporting the minimum value of the two results.
    """
    if mode in ['backward', 'reverse']:
        im = sp.flip(im, axis)
        im = distance_transform_lin(im=im, axis=axis, mode='forward')
        im = sp.flip(im, axis)
        return im
    elif mode in ['both']:
        im_f = distance_transform_lin(im=im, axis=axis, mode='forward')
        im_b = distance_transform_lin(im=im, axis=axis, mode='backward')
        return sp.minimum(im_f, im_b)
    else:
        b = sp.cumsum(im > 0, axis=axis)
        c = sp.diff(b*(im == 0), axis=axis)
        d = sp.minimum.accumulate(c, axis=axis)
        if im.ndim == 1:
            e = sp.pad(d, pad_width=[1, 0], mode='constant', constant_values=0)
        elif im.ndim == 2:
            ax = [[[1, 0], [0, 0]], [[0, 0], [1, 0]]]
            e = sp.pad(d, pad_width=ax[axis], mode='constant', constant_values=0)
        elif im.ndim == 3:
            ax = [[[1, 0], [0, 0], [0, 0]],
                  [[0, 0], [1, 0], [0, 0]],
                  [[0, 0], [0, 0], [1, 0]]]
            e = sp.pad(d, pad_width=ax[axis], mode='constant', constant_values=0)
        f = im*(b + e)
        return f


def snow_partitioning(im, r_max=4, sigma=0.4, return_all=False):
    r"""
    This function partitions the void space into pore regions using a
    marker-based watershed algorithm.  The key to this function is that true
    local maximum of the distance transform are found by trimming various
    types of extraneous peaks.

    The SNOW network extraction algorithm (Sub-Network of an Over-segmented
    Watershed) was designed to handle to perculiarities of high porosity
    materials, but it applies well to other materials as well.

    Parameters
    ----------
    im : array_like
        Can be either (a) a boolean image of the domain, with ``True``
        indicating the pore space and ``False`` elsewhere, or (b) a distance
        transform of the domain calculated externally by the user.  Option (b)
        is faster if a distance transform is already available.

    r_max : scalar
        The radius of the spherical structuring element to use in the Maximum
        filter stage that is used to find peaks.  The default is 4

    sigma : scalar
        The standard deviation of the Gaussian filter used in step 1.  The
        default is 0.4.  If 0 is given then the filter is not applied, which is
        useful if a distance transform is supplied as the ``im`` argument that
        has already been processed.

    return_all : boolean (default is False)
        If set to ``True`` a named tuple is returned containing the original
        image, the distance transform, the filtered peaks, and the final
        pore regions.

    Returns
    -------
    An image the same shape as ``im`` with the void space partitioned into
    pores using a marker based watershed with the peaks found by the
    SNOW algorithm [1].  If ``return_all`` is ``True`` then a **named tuple**
    is returned with the following attribute:

        * ``im``: The binary image of the void space
        * ``dt``: The distance transform of the image
        * ``peaks``: The peaks of the distance transform after applying the
        steps of the SNOW algorithm
        * ``regions``: The void space partitioned into pores using a marker
        based watershed with the peaks found by the SNOW algorithm

    References
    ----------
    [1] Gostick, J. "A versatile and efficient network extraction algorithm
    using marker-based watershed segmenation".  Physical Review E. (2017)

    """
    tup = namedtuple('results', field_names=['im', 'dt', 'peaks', 'regions'])
    print('_'*60)
    print("Beginning SNOW Algorithm")
    im_shape = sp.array(im.shape)
    if im.dtype == 'bool':
        print('Peforming Distance Transform')
        if sp.any(im_shape == 1):
            ax = sp.where(im_shape == 1)[0][0]
            dt = spim.distance_transform_edt(input=im.squeeze())
            dt = sp.expand_dims(dt, ax)
        else:
            dt = spim.distance_transform_edt(input=im)
    else:
        dt = im
        im = dt > 0

    tup.im = im
    tup.dt = dt

    if sigma > 0:
        print('Applying Gaussian blur with sigma =', str(sigma))
        dt = spim.gaussian_filter(input=dt, sigma=sigma)

    peaks = find_peaks(dt=dt, r_max=r_max)
    print('Initial number of peaks: ', spim.label(peaks)[1])
    peaks = trim_saddle_points(peaks=peaks, dt=dt, max_iters=500)
    print('Peaks after trimming saddle points: ', spim.label(peaks)[1])
    peaks = trim_nearby_peaks(peaks=peaks, dt=dt)
    peaks, N = spim.label(peaks)
    print('Peaks after trimming nearby peaks: ', N)
    tup.peaks = peaks
    regions = watershed(image=-dt, markers=peaks, mask=dt > 0)
    regions = randomize_colors(regions)
    if return_all:
        tup.regions = regions
        return tup
    else:
        return regions


def find_peaks(dt, r_max=4, footprint=None):
    r"""
    Returns all local maxima in the distance transform

    Parameters
    ----------
    dt : ND-array
        The distance transform of the pore space.  This may be calculated and
        filtered using any means desired.

    r_max : scalar
        The size of the structuring element used in the maximum filter.  This
        controls the localness of any maxima. The default is 4 voxels.

    footprint : ND-array
        Specifies the shape of the structuring element used to define the
        neighborhood when looking for peaks.  If none is specified then a
        spherical shape is used (or circular in 2D).

    Returns
    -------
    An ND-array of booleans with ``True`` values at the location of any local
    maxima.

    Notes
    -----
    It is also possible ot the ``peak_local_max`` function from the
    ``skimage.feature`` module as follows:

    ``peaks = peak_local_max(image=dt, min_distance=r, exclude_border=0,
    indices=False)``

    This automatically uses a square structuring element which is significantly
    faster than using a circular or spherical element.
    """
    im = dt > 0
    if footprint is None:
        if im.ndim == 2:
            footprint = disk
        elif im.ndim == 3:
            footprint = ball
        else:
            raise Exception("only 2-d and 3-d images are supported")
    mx = spim.maximum_filter(dt + 2*(~im), footprint=footprint(r_max))
    peaks = (dt == mx)*im
    return peaks


def reduce_peaks(peaks):
    r"""
    Any peaks that are broad or elongated are replaced with a single voxel
    that is located at the center of mass of the original voxels.

    Parameters
    ----------
    peaks : ND-image
        An image containing True values indicating peaks in the distance
        transform

    Returns
    -------
    An array with the same number of isolated peaks as the original image, but
    fewer total voxels.

    Notes
    -----
    The center of mass of a group of voxels is used as the new single voxel, so
    if the group has an odd shape (like a horse shoe), the new voxel may *not*
    lie on top of the original set.
    """
    if peaks.ndim == 2:
        strel = square
    else:
        strel = cube
    markers, N = spim.label(input=peaks, structure=strel(3))
    inds = spim.measurements.center_of_mass(input=peaks,
                                            labels=markers,
                                            index=sp.arange(1, N+1))
    inds = sp.floor(inds).astype(int)
    # Centroid may not be on old pixel, so create a new peaks image
    peaks_new = sp.zeros_like(peaks, dtype=bool)
    peaks_new[tuple(inds.T)] = True
    return peaks_new


def trim_saddle_points(peaks, dt, max_iters=10):
    r"""
    Removes peaks that were mistakenly identified because they lied on a
    saddle or ridge in the distance transform that was not actually a true
    local peak.

    Parameters
    ----------
    peaks : ND-array
        A boolean image containing True values to mark peaks in the distance
        transform (``dt``)

    dt : ND-array
        The distance transform of the pore space for which the true peaks are
        sought.

    max_iters : int
        The maximum number of iterations to run while eroding the saddle
        points.  The default is 10, which is usually not reached; however,
        a warning is issued if the loop ends prior to removing all saddle
        points.

    Returns
    -------
    An image with fewer peaks than was received.
    """
    peaks = sp.copy(peaks)
    if dt.ndim == 2:
        from skimage.morphology import square as cube
    else:
        from skimage.morphology import cube
    labels, N = spim.label(peaks)
    slices = spim.find_objects(labels)
    for i in range(N):
        s = extend_slice(s=slices[i], shape=peaks.shape, pad=10)
        peaks_i = labels[s] == i+1
        dt_i = dt[s]
        im_i = dt_i > 0
        iters = 0
        peaks_dil = sp.copy(peaks_i)
        while iters < max_iters:
            iters += 1
            peaks_dil = spim.binary_dilation(input=peaks_dil,
                                             structure=cube(3))
            peaks_max = peaks_dil*sp.amax(dt_i*peaks_dil)
            peaks_extended = (peaks_max == dt_i)*im_i
            if sp.all(peaks_extended == peaks_i):
                break  # Found a true peak
            elif sp.sum(peaks_extended*peaks_i) == 0:
                peaks_i = False
                break  # Found a saddle point
        peaks[s] = peaks_i
        if iters >= max_iters:
            print('Maximum number of iterations reached, consider' +
                  'running again with a larger value of max_iters')
    return peaks


def trim_nearby_peaks(peaks, dt):
    r"""
    Finds pairs of peaks that are nearer to each other than to the solid phase,
    and removes the peak that is closer to the solid.

    Parameters
    ----------
    peaks : ND-array
        A boolean image containing True values to mark peaks in the distance
        transform (``dt``)

    dt : ND-array
        The distance transform of the pore space for which the true peaks are
        sought.

    Returns
    -------
    An array the same size as ``peaks`` containing a subset of the peaks in
    the original image.

    Notes
    -----
    Each pair of peaks is considered simultaneously, so for a triplet of peaks
    each pair is considered.  This ensures that only the single peak that is
    furthest from the solid is kept.  No iteration is required.
    """
    peaks = sp.copy(peaks)
    if dt.ndim == 2:
        from skimage.morphology import square as cube
    else:
        from skimage.morphology import cube
    peaks, N = spim.label(peaks, structure=cube(3))
    crds = spim.measurements.center_of_mass(peaks, labels=peaks,
                                            index=sp.arange(1, N+1))
    crds = sp.vstack(crds).astype(int)  # Convert to numpy array of ints
    # Get distance between each peak as a distance map
    tree = sptl.cKDTree(data=crds)
    temp = tree.query(x=crds, k=2)
    nearest_neighbor = temp[1][:, 1]
    dist_to_neighbor = temp[0][:, 1]
    del temp, tree  # Free-up memory
    dist_to_solid = dt[tuple(crds.T)]  # Get distance to solid for each peak
    hits = sp.where(dist_to_neighbor < dist_to_solid)[0]
    # Drop peak that is closer to the solid than it's neighbor
    drop_peaks = []
    for peak in hits:
        if dist_to_solid[peak] < dist_to_solid[nearest_neighbor[peak]]:
            drop_peaks.append(peak)
        else:
            drop_peaks.append(nearest_neighbor[peak])
    drop_peaks = sp.unique(drop_peaks)
    # Remove peaks from image
    slices = spim.find_objects(input=peaks)
    for s in drop_peaks:
        peaks[slices[s]] = 0
    return (peaks > 0)


def find_disconnected_voxels(im, conn=None):
    r"""
    This identifies all pore (or solid) voxels that are not connected to the
    edge of the image.  This can be used to find blind pores, or remove
    artifacts such as solid phase voxels that are floating in space.

    Parameters
    ----------
    im : ND-image
        A Boolean image, with True values indicating the phase for which
        disconnected voxels are sought.

    conn : int
        For 2D the options are 4 and 8 for square and diagonal neighbors, while
        for the 3D the options are 6 and 26, similarily for square and diagonal
        neighbors.  The default is max

    Returns
    -------
    An ND-image the same size as ``im``, with True values indicating voxels of
    the phase of interest (i.e. True values in the original image) that are
    not connected to the outer edges.

    Notes
    -----
    The returned array (e.g. ``holes``) be used to trim blind pores from
    ``im`` using: ``im[holes] = False``

    """
    if im.ndim == 2:
        if conn == 4:
            strel = disk(1)
        elif conn in [None, 8]:
            strel = square(3)
    elif im.ndim == 3:
        if conn == 6:
            strel = ball(1)
        elif conn in [None, 26]:
            strel = cube(3)
    labels, N = spim.label(input=im, structure=strel)
    holes = clear_border(labels=labels) > 0
    return holes


def fill_blind_pores(im):
    r"""
    Fills all pores that are not connected to the edges of the image.

    Parameters
    ----------
    im : ND-array
        The image of the porous material

    Returns
    -------
        A version of ``im`` but with all the disconnected pores removed.

    See Also
    --------
    find_disconnected_voxels

    """
    im = sp.copy(im)
    holes = find_disconnected_voxels(im)
    im[holes] = False
    return im


def trim_floating_solid(im):
    r"""
    Removes all solid that that is not attached to the edges of the image.

    Parameters
    ----------
    im : ND-array
        The image of the porous material

    Returns
    -------
        A version of ``im`` but with all the disconnected solid removed.

    See Also
    --------
    find_disconnected_voxels

    """
    im = sp.copy(im)
    holes = find_disconnected_voxels(~im)
    im[holes] = True
    return im


def trim_nonpercolating_paths(im, inlet_axis=0, outlet_axis=0):
    r"""
    Removes all nonpercolating paths between specified edges

    This function is essential when performing transport simulations on an
    image, since image regions that do not span between the desired inlet and
    outlet do not contribute to the transport.

    Parameters
    ----------
    im : ND-array
        The image of the porous material with ```True`` values indicating the
        phase of interest

    inlet_axis : int
        Inlet axis of boundary condition. For three dimensional image the
        number ranges from 0 to 2. For two dimensional image the range is
        between 0 to 1.

    outlet_axis : int
        Outlet axis of boundary condition. For three dimensional image the
        number ranges from 0 to 2. For two dimensional image the range is
        between 0 to 1.

    Returns
    -------
    A copy of ``im`` but with all the nonpercolating paths removed

    See Also
    --------
    find_disconnected_voxels
    trim_floating_solid
    trim_blind_pores

    """
    im = trim_floating_solid(~im)
    labels = spim.label(~im)[0]
    inlet = sp.zeros_like(im, dtype=int)
    outlet = sp.zeros_like(im, dtype=int)
    if im.ndim == 3:
        if inlet_axis == 0:
            inlet[0, :, :] = 1
        elif inlet_axis == 1:
            inlet[:, 0, :] = 1
        elif inlet_axis == 2:
            inlet[:, :, 0] = 1

        if outlet_axis == 0:
            outlet[-1, :, :] = 1
        elif outlet_axis == 1:
            outlet[:, -1, :] = 1
        elif outlet_axis == 2:
            outlet[:, :, -1] = 1

    if im.ndim == 2:
        if inlet_axis == 0:
            inlet[0, :] = 1
        elif inlet_axis == 1:
            inlet[:, 0] = 1

        if outlet_axis == 0:
            outlet[-1, :] = 1
        elif outlet_axis == 1:
            outlet[:, -1] = 1
    IN = sp.unique(labels*inlet)
    OUT = sp.unique(labels*outlet)
    new_im = sp.isin(labels, list(set(IN) ^ set(OUT)), invert=True)
    im[new_im == 0] = True
    return ~im


def trim_extrema(im, h, mode='maxima'):
    r"""
    This trims local extrema in greyscale values by a specified amount,
    essentially decapitating peaks or flooding valleys, or both.

    Parameters
    ----------
    im : ND-array
        The image whose extrema are to be removed

    h : scalar
        The height to remove from each peak or fill in each valley

    mode : string {'maxima' | 'minima' | 'extrema'}
        Specifies whether to remove maxima or minima or both

    Returns
    -------
    A copy of the input image with all the peaks and/or valleys removed.

    Notes
    -----
    This function is referred to as **imhmax** or **imhmin** in Matlab.

    """
    result = im
    if mode in ['maxima', 'extrema']:
        result = reconstruction(seed=im - h, mask=im, method='dilation')
    elif mode in ['minima', 'extrema']:
        result = reconstruction(seed=im + h, mask=im, method='erosion')
    return result


@jit(forceobj=True)
def flood(im, regions=None, mode='max'):
    r"""
    Floods/fills each region in an image with a single value based on the
    specific values in that region.  The ``mode`` argument is used to
    determine how the value is calculated.

    Parameters
    ----------
    im : array_like
        An ND image with isolated regions containing 0's elsewhere.

    regions : array_like
        An array the same shape as ``im`` with each region labeled.  If None is
        supplied (default) then ``scipy.ndimage.label`` is used with its
        default arguments.

    mode : string
        Specifies how to determine which value should be used to flood each
        region.  Options are:

    *'max'* : Floods each region with the local maximum in that region

    *'min'* : Floods each region the local minimum in that region

    *'size'* : Floods each region with the size of that region

    Returns
    -------
    An ND-array the same size as ``im`` with new values placed in each
    forground voxel based on the ``mode``.

    See Also
    --------
    props_to_image

    """
    mask = im > 0
    if regions is None:
        labels, N = spim.label(mask)
    else:
        labels = sp.copy(regions)
        N = labels.max()
    I = im.flatten()
    L = labels.flatten()
    if mode.startswith('max'):
        V = sp.zeros(shape=N+1, dtype=float)
        for i in range(len(L)):
            if V[L[i]] < I[i]:
                V[L[i]] = I[i]
    elif mode.startswith('min'):
        V = sp.ones(shape=N+1, dtype=float)*sp.inf
        for i in range(len(L)):
            if V[L[i]] > I[i]:
                V[L[i]] = I[i]
    elif mode.startswith('size'):
        V = sp.zeros(shape=N+1, dtype=int)
        for i in range(len(L)):
            V[L[i]] += 1
    im_flooded = sp.reshape(V[labels], newshape=im.shape)
    im_flooded = im_flooded*mask
    return im_flooded


def find_dt_artifacts(dt):
    r"""
    Finds points in a distance transform that are closer to wall than solid.

    These points could *potentially* be erroneously high since their distance
    values do not reflect the possibility that solid may have been present
    beyond the border of the image but lost by trimming.

    Parameters
    ----------
    dt : ND-array
        The distance transform of the phase of interest

    Returns
    -------
    An ND-array the same shape as ``dt`` with numerical values indicating
    the maximum amount of error in each volxel, which is found by subtracting
    the distance to nearest edge of image from the distance transform value.
    In other words, this is the error that would be found if there were a solid
    voxel lurking just beyond the nearest edge of the image.  Obviously,
    voxels with a value of zero have no error.

    """
    temp = sp.ones(shape=dt.shape)*sp.inf
    for ax in range(dt.ndim):
        dt_lin = distance_transform_lin(sp.ones_like(temp, dtype=bool),
                                        axis=ax, mode='both')
        temp = sp.minimum(temp, dt_lin)
    result = sp.clip(dt - temp, a_min=0, a_max=sp.inf)
    return result


def region_size(im):
    r"""
    Replace each voxel with size of region to which it belongs

    Parameters
    ----------
    im : ND-array
        Either a boolean image wtih ``True`` indicating the features of
        interest, in which case ``scipy.ndimage.label`` will be applied to
        find regions, or a greyscale image with integer values indicating
        regions.

    Returns
    -------
    An ND array with each voxel value indicating the size of the region to
    which is belongs.  This is particularly useful for finding chord sizes
    on the image produced by ``apply_chords``.
    """
    if im.dtype == bool:
        im = spim.label(im)[0]
    counts = sp.bincount(im.flatten())
    counts[0] = 0
    chords = counts[im]
    return chords


def apply_chords(im, spacing=1, axis=0, trim_edges=True, label=False):
    r"""
    Adds chords to the void space in the specified direction.  The chords are
    separated by 1 voxel plus the provided spacing.

    Parameters
    ----------
    im : ND-array
        An image of the porous material with void marked as ``True``.

    spacing : int
        Separation between chords.  The default is 1 voxel.  This can be
        decreased to 0, meaning that the chords all touch each other, which
        automatically sets to the ``label`` argument to ``True``.

    axis : int (default = 0)
        The axis along which the chords are drawn.

    trim_edges : bool (default = True)
        Whether or not to remove chords that touch the edges of the image.
        These chords are artifically shortened, so skew the chord length
        distribution.

    label : bool
        If ``True`` the chords in the returned image are each given a unique
        label, such that all voxels lying on the same chord have the same
        value.  This is automatically set to ``True`` if spacing is 0, but is
        ``False`` otherwise.

    Returns
    -------
    An ND-array of the same size as ```im``` with non-zero values indicating
    the chords.

    See Also
    --------
    apply_chords_3D

    """
    if spacing < 0:
        raise Exception('Spacing cannot be less than 0')
    if spacing == 0:
        label = True
    result = sp.zeros(im.shape, dtype=int)  # Will receive chords at end
    slxyz = [slice(None, None, spacing*(axis != i) + 1) for i in [0, 1, 2]]
    slices = tuple(slxyz[:im.ndim])
    s = [[0, 1, 0], [0, 1, 0], [0, 1, 0]]  # Straight-line structuring element
    if im.ndim == 3:  # Make structuring element 3D if necessary
        s = sp.pad(sp.atleast_3d(s), pad_width=((0, 0), (0, 0), (1, 1)),
                   mode='constant', constant_values=0)
    im = im[slices]
    s = sp.swapaxes(s, 0, axis)
    chords = spim.label(im, structure=s)[0]
    if trim_edges:  # Label on border chords will be set to 0
        chords = clear_border(chords)
    result[slices] = chords  # Place chords into empty image created at top
    if label is False:  # Remove label if not requested
        result = result > 0
    return result


def apply_chords_3D(im, spacing=0, trim_edges=True):
    r"""
    Adds chords to the void space in all three principle directions.  The
    chords are seprated by 1 voxel plus the provided spacing.  Chords in the X,
    Y and Z directions are labelled 1, 2 and 3 resepctively.

    Parameters
    ----------
    im : ND-array
        A 3D image of the porous material with void space marked as True.

    spacing : int (default = 0)
        Chords are automatically separed by 1 voxel on all sides, and this
        argument increases the separation.

    trim_edges : bool (default = True)
        Whether or not to remove chords that touch the edges of the image.
        These chords are artifically shortened, so skew the chord length
        distribution

    Returns
    -------
    An ND-array of the same size as ```im``` with values of 1 indicating
    x-direction chords, 2 indicating y-direction chords, and 3 indicating
    z-direction chords.

    Notes
    -----
    The chords are separated by a spacing of at least 1 voxel so that tools
    that search for connected components, such as ``scipy.ndimage.label`` can
    detect individual chords.

    See Also
    --------
    apply_chords

    """
    if im.ndim < 3:
        raise Exception('Must be a 3D image to use this function')
    if spacing < 0:
        raise Exception('Spacing cannot be less than 0')
    ch = sp.zeros_like(im, dtype=int)
    ch[:, ::4+2*spacing, ::4+2*spacing] = 1  # X-direction
    ch[::4+2*spacing, :, 2::4+2*spacing] = 2  # Y-direction
    ch[2::4+2*spacing, 2::4+2*spacing, :] = 3  # Z-direction
    chords = ch*im
    if trim_edges:
        temp = clear_border(spim.label(chords > 0)[0]) > 0
        chords = temp*chords
    return chords


def local_thickness(im, sizes=25, mode='hybrid'):
    r"""
    For each voxel, this functions calculates the radius of the largest sphere
    that both engulfs the voxel and fits entirely within the foreground. This
    is not the same as a simple distance transform, which finds the largest
    sphere that could be *centered* on each voxel.

    Parameters
    ----------
    im : array_like
        A binary image with the phase of interest set to True

    sizes : array_like or scalar
        The sizes to invade.  If a list of values of provided they are used
        directly.  If a scalar is provided then that number of points spanning
        the min and max of the distance transform are used.

    mode : string
        Controls with method is used to compute the result.  Options are:

        *'hybrid'* - (default) Performs a distance tranform of the void space,
        thresholds to find voxels larger than ``sizes[i]``, trims the resulting
        mask if ``access_limitations`` is ``True``, then dilates it using the
        efficient fft-method to obtain the non-wetting fluid configuration.

        *'dt'* - Same as 'hybrid', except uses a second distance transform,
        relative to the thresholded mask, to find the invading fluid
        configuration.  The choice of 'dt' or 'hybrid' depends on speed, which
        is system and installation specific.

        *'mio'* - Using a single morphological image opening step to obtain the
        invading fluid confirguration directly, *then* trims if
        ``access_limitations`` is ``True``.  This method is not ideal and is
        included mostly for comparison purposes.

    Returns
    -------
    An image with the pore size values in each voxel

    Notes
    -----
    The term *foreground* is used since this function can be applied to both
    pore space or the solid, whichever is set to True.

    This function is identical to porosimetry with ``access_limited`` set to
    ``False``.

    """
    im_new = porosimetry(im=im, sizes=sizes, access_limited=False, mode=mode)
    return im_new


<<<<<<< HEAD
def porosimetry(im, sizes=25, inlets=None, access_limited=True,
                mode='hybrid'):
=======
def prune_branches(skel, branch_points=None, iterations=1):
    r"""
    Removes all dangling ends or tails of a skeleton.

    Parameters
    ----------
    skel : ND-image
        A image of a full or partial skeleton from which the tails should be
        trimmed.

    branch_points : ND-image, optional
        An image the same size ``skel`` with True values indicating the branch
        points of the skeleton.  If this is not provided it is calculated
        automatically.

    Returns
    -------
    An ND-image containing the skeleton with tails removed.

    """
    skel = skel > 0
    if skel.ndim == 2:
        from skimage.morphology import square as cube
    else:
        from skimage.morphology import cube
    # Create empty image to house results
    im_result = sp.zeros_like(skel)
    # If branch points are not supplied, attempt to find them
    if branch_points is None:
        branch_points = spim.convolve(skel*1.0, weights=cube(3)) > 3
        branch_points = branch_points*skel
    # Store original branch points before dilating
    pts_orig = branch_points
    # Find arcs of skeleton by deleting branch points
    arcs = skel*(~branch_points)
    # Label arcs
    arc_labels = spim.label(arcs, structure=cube(3))[0]
    # Dilate branch points so they overlap with the arcs
    branch_points = spim.binary_dilation(branch_points, structure=cube(3))
    pts_labels = spim.label(branch_points, structure=cube(3))[0]
    # Now scan through each arc to see if it's connected to two branch points
    slices = spim.find_objects(arc_labels)
    label_num = 0
    for s in slices:
        label_num += 1
        # Find branch point labels the overlap current arc
        hits = pts_labels[s]*(arc_labels[s] == label_num)
        # If image contains 2 branch points, then it's not a tail.
        if len(sp.unique(hits)) == 3:
            im_result[s] += arc_labels[s] == label_num
    # Add missing branch points back to arc image to make complete skeleton
    im_result += skel*pts_orig
    if iterations > 1:
        iterations -= 1
        im_temp = sp.copy(im_result)
        im_result = prune_branches(skel=im_result,
                                   branch_points=None,
                                   iterations=iterations)
        if sp.all(im_temp == im_result):
            iterations = 0
    return im_result


def porosimetry(im, npts=25, sizes=None, inlets=None, access_limited=True):
>>>>>>> a997d2ce
    r"""
    Performs a porosimetry simulution on the image

    Parameters
    ----------
    im : ND-array
        An ND image of the porous material containing True values in the
        pore space.

    sizes : array_like or scalar
        The sizes to invade.  If a list of values of provided they are used
        directly.  If a scalar is provided then that number of points spanning
        the min and max of the distance transform are used.

    inlets : ND-array, boolean
        A boolean mask with True values indicating where the invasion
        enters the image.  By default all faces are considered inlets,
        akin to a mercury porosimetry experiment.  Users can also apply
        solid boundaries to their image externally before passing it in,
        allowing for complex inlets like circular openings, etc.  This argument
        is only used if ``access_limited`` is ``True``.

    access_limited : Boolean
        This flag indicates if the intrusion should only occur from the
        surfaces (``access_limited`` is True, which is the default), or
        if the invading phase should be allowed to appear in the core of
        the image.  The former simulates experimental tools like mercury
        intrusion porosimetry, while the latter is useful for comparison
        to gauge the extent of shielding effects in the sample.

    mode : string
        Controls with method is used to compute the result.  Options are:

        *'hybrid'* - (default) Performs a distance tranform of the void space,
        thresholds to find voxels larger than ``sizes[i]``, trims the resulting
        mask if ``access_limitations`` is ``True``, then dilates it using the
        efficient fft-method to obtain the non-wetting fluid configuration.

        *'dt'* - Same as 'hybrid', except uses a second distance transform,
        relative to the thresholded mask, to find the invading fluid
        configuration.  The choice of 'dt' or 'hybrid' depends on speed, which
        is system and installation specific.

        *'mio'* - Using a single morphological image opening step to obtain the
        invading fluid confirguration directly, *then* trims if
        ``access_limitations`` is ``True``.  This method is not ideal and is
        included mostly for comparison purposes.  The morphological operations
        are done using fft-based method implementations.

    Returns
    -------
    An ND-image with voxel values indicating the sphere radius at which it
    becomes accessible from the inlets.  This image can be used to find
    invading fluid configurations as a function of applied capillary pressure
    by applying a boolean comparison: ``inv_phase = im > r`` where ``r`` is
    the radius (in voxels) of the invading sphere.  Of course, ``r`` can be
    converted to capillary pressure using your favorite model.

    See Also
    --------
    fftmorphology

    """
    def trim_blobs(im, inlets):
        temp = sp.zeros_like(im)
        temp[inlets] = True
        labels, N = spim.label(im + temp)
        im = im ^ (clear_border(labels=labels) > 0)
        return im

    dt = spim.distance_transform_edt(im > 0)

    if inlets is None:
        inlets = get_border(im.shape, mode='faces')
    inlets = sp.where(inlets)

    if isinstance(sizes, int):
        sizes = sp.logspace(start=sp.log10(sp.amax(dt)), stop=0, num=sizes)
    else:
        sizes = sp.sort(a=sizes)[-1::-1]

    if im.ndim == 2:
        strel = ps_disk
    else:
        strel = ps_ball

    imresults = sp.zeros(sp.shape(im))
    if mode == 'mio':
        pw = int(sp.floor(dt.max()))
        impad = sp.pad(im, mode='symmetric', pad_width=pw)
        imresults = sp.zeros(sp.shape(impad))
        for r in tqdm(sizes):
            imtemp = fftmorphology(impad, strel(r), mode='opening')
            if access_limited:
                imtemp = trim_blobs(imtemp, inlets)
            if sp.any(imtemp):
                imresults[(imresults == 0)*imtemp] = r
        if im.ndim == 2:
            imresults = imresults[pw:-pw, pw:-pw]
        else:
            imresults = imresults[pw:-pw, pw:-pw, pw:-pw]
    elif mode == 'dt':
        for r in tqdm(sizes):
            imtemp = dt >= r
            if access_limited:
                imtemp = trim_blobs(imtemp, inlets)
            if sp.any(imtemp):
                imtemp = spim.distance_transform_edt(~imtemp) < r
                imresults[(imresults == 0)*imtemp] = r
    elif mode == 'hybrid':
        for r in tqdm(sizes):
            imtemp = dt >= r
            if access_limited:
                imtemp = trim_blobs(imtemp, inlets)
            if sp.any(imtemp):
                imtemp = fftconvolve(imtemp, strel(r), mode='same') > 0.0001
                imresults[(imresults == 0)*imtemp] = r
    else:
        raise Exception('Unreckognized mode ' + mode)
    return imresults<|MERGE_RESOLUTION|>--- conflicted
+++ resolved
@@ -873,10 +873,8 @@
     return im_new
 
 
-<<<<<<< HEAD
 def porosimetry(im, sizes=25, inlets=None, access_limited=True,
                 mode='hybrid'):
-=======
 def prune_branches(skel, branch_points=None, iterations=1):
     r"""
     Removes all dangling ends or tails of a skeleton.
@@ -941,7 +939,6 @@
 
 
 def porosimetry(im, npts=25, sizes=None, inlets=None, access_limited=True):
->>>>>>> a997d2ce
     r"""
     Performs a porosimetry simulution on the image
 
