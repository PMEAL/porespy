import sys
import dask
import warnings
import numpy as np
from edt import edt
import operator as op
from tqdm import tqdm
import scipy.ndimage as spim
import scipy.spatial as sptl
from collections import namedtuple
from scipy.signal import fftconvolve
from skimage.segmentation import clear_border
from skimage.morphology import ball, disk, square, cube, diamond, octahedron
from skimage.morphology import reconstruction, watershed
from porespy.tools import randomize_colors, fftmorphology
from porespy.tools import get_border, extend_slice, extract_subsection
from porespy.tools import _create_alias_map
from porespy.tools import ps_disk, ps_ball


def apply_padded(im, pad_width, func, pad_val=1, **kwargs):
    r"""
    Applies padding to an image before sending to ``func``, then extracts the
    result corresponding to the original image shape.

    Parameters
    ----------
    im : ND-image
        The image to which ``func`` should be applied
    pad_width : int or list of ints
        The amount of padding to apply to each axis.  Refer to ``numpy.pad``
        documentation for more details.
    pad_val : scalar
        The value to place into the padded voxels.  The default is 1 (or
        ``True``) which extends the pore space.
    func : function handle
        The function to apply to the padded image
    kwargs : additional keyword arguments
        All additional keyword arguments are collected and passed to ``func``.

    Notes
    -----
    A use case for this is when using ``skimage.morphology.skeletonize_3d``
    to ensure that the skeleton extends beyond the edges of the image.
    """
    padded = np.pad(im, pad_width=pad_width,
                    mode='constant', constant_values=pad_val)
    temp = func(padded, **kwargs)
    result = extract_subsection(im=temp, shape=im.shape)
    return result


def trim_small_clusters(im, size=1):
    r"""
    Remove isolated voxels or clusters of a given size or smaller

    Parameters
    ----------
    im : ND-array
        The binary image from which voxels are to be removed
    size : scalar
        The threshold size of clusters to trim.  As clusters with this many
        voxels or fewer will be trimmed.  The default is 1 so only single
        voxels are removed.

    Returns
    -------
    im : ND-image
        A copy of ``im`` with clusters of voxels smaller than the given
        ``size`` removed.

    """
    if im.ndim == 2:
        strel = disk(1)
    elif im.ndim == 3:
        strel = ball(1)
    else:
        raise Exception("Only 2D or 3D images are accepted")
    filtered_array = np.copy(im)
    labels, N = spim.label(filtered_array, structure=strel)
    id_sizes = np.array(spim.sum(im, labels, range(N + 1)))
    area_mask = id_sizes <= size
    filtered_array[area_mask[labels]] = 0
    return filtered_array


def hold_peaks(im, axis=-1):
    r"""
    Replaces each voxel with the highest value along the given axis

    Parameters
    ----------
    im : ND-image
        A greyscale image whose peaks are to
    """
    A = im
    B = np.swapaxes(A, axis, -1)
    updown = np.empty((*B.shape[:-1], B.shape[-1] + 1), B.dtype)
    updown[..., 0], updown[..., -1] = -1, -1
    np.subtract(B[..., 1:], B[..., :-1], out=updown[..., 1:-1])
    chnidx = np.where(updown)
    chng = updown[chnidx]
    (pkidx,) = np.where((chng[:-1] > 0) & (chng[1:] < 0) | (chnidx[-1][:-1] == 0))
    pkidx = (*map(op.itemgetter(pkidx), chnidx),)
    out = np.zeros_like(A)
    aux = out.swapaxes(axis, -1)
    aux[(*map(op.itemgetter(slice(1, None)), pkidx),)] = np.diff(B[pkidx])
    aux[..., 0] = B[..., 0]
    result = out.cumsum(axis=axis)
    return result


def distance_transform_lin(im, axis=0, mode="both"):
    r"""
    Replaces each void voxel with the linear distance to the nearest solid
    voxel along the specified axis.

    Parameters
    ----------
    im : ND-array
        The image of the porous material with ``True`` values indicating the
        void phase (or phase of interest)

    axis : int
        The direction along which the distance should be measured, the default
        is 0 (i.e. along the x-direction)

    mode : string
        Controls how the distance is measured.  Options are:

        'forward' - Distances are measured in the increasing direction along
        the specified axis

        'reverse' - Distances are measured in the reverse direction.
        *'backward'* is also accepted.

        'both' - Distances are calculated in both directions (by recursively
        calling itself), then reporting the minimum value of the two results.

    Returns
    -------
    image : ND-array
        A copy of ``im`` with each foreground voxel containing the distance to
        the nearest background along the specified axis.
    """
    if im.ndim != im.squeeze().ndim:
        warnings.warn(
            "Input image conains a singleton axis:"
            + str(im.shape)
            + " Reduce dimensionality with np.squeeze(im) to avoid"
            + " unexpected behavior."
        )
    if mode in ["backward", "reverse"]:
        im = np.flip(im, axis)
        im = distance_transform_lin(im=im, axis=axis, mode="forward")
        im = np.flip(im, axis)
        return im
    elif mode in ["both"]:
        im_f = distance_transform_lin(im=im, axis=axis, mode="forward")
        im_b = distance_transform_lin(im=im, axis=axis, mode="backward")
        return np.minimum(im_f, im_b)
    else:
        b = np.cumsum(im > 0, axis=axis)
        c = np.diff(b * (im == 0), axis=axis)
        d = np.minimum.accumulate(c, axis=axis)
        if im.ndim == 1:
            e = np.pad(d, pad_width=[1, 0], mode="constant", constant_values=0)
        elif im.ndim == 2:
            ax = [[[1, 0], [0, 0]], [[0, 0], [1, 0]]]
            e = np.pad(d, pad_width=ax[axis], mode="constant", constant_values=0)
        elif im.ndim == 3:
            ax = [
                [[1, 0], [0, 0], [0, 0]],
                [[0, 0], [1, 0], [0, 0]],
                [[0, 0], [0, 0], [1, 0]],
            ]
            e = np.pad(d, pad_width=ax[axis], mode="constant", constant_values=0)
        f = im * (b + e)
        return f


def snow_partitioning(im, dt=None, r_max=4, sigma=0.4, return_all=False,
<<<<<<< HEAD
                      mask=True, randomize=True, skip_trim_saddle=False,
                      skip_trim_nearby=False):

=======
                      mask=True, randomize=True):
>>>>>>> 353619c8
    r"""
    Partitions the void space into pore regions using a marker-based watershed
    algorithm, with specially filtered peaks as markers.

    The SNOW network extraction algorithm (Sub-Network of an Over-segmented
    Watershed) was designed to handle to perculiarities of high porosity
    materials, but it applies well to other materials as well.

    Parameters
    ----------
    im : array_like
        A boolean image of the domain, with ``True`` indicating the pore space
        and ``False`` elsewhere.
    dt : array_like, optional
        The distance transform of the pore space.  This is done automatically
        if not provided, but if the distance transform has already been
        computed then supplying it can save some time.
    r_max : int
        The radius of the spherical structuring element to use in the Maximum
        filter stage that is used to find peaks.  The default is 4
    sigma : float
        The standard deviation of the Gaussian filter used in step 1.  The
        default is 0.4.  If 0 is given then the filter is not applied, which is
        useful if a distance transform is supplied as the ``im`` argument that
        has already been processed.
    return_all : boolean
        If set to ``True`` a named tuple is returned containing the original
        image, the distance transform, the filtered peaks, and the final
        pore regions.  The default is ``False``
    mask : boolean
        Apply a mask to the regions where the solid phase is.  Default is
        ``True``
    randomize : boolean
        If ``True`` (default), then the region colors will be randomized before
        returning.  This is helpful for visualizing otherwise neighboring
        regions have simlar coloring are are hard to distinguish.
    skip_trim_saddle : bool
        If ``True`` then saddle point removal is not performed as part of the
        SNOW algorithm. This makes the algorithm not a true SNOW algorithm, but
        this may be useful for comparison purposes.
    skip_trim_nearby : bool
        If ``True`` then nearby point removal is not performed as part of the
        SNOW algorithm. This makes the algorithm not a true SNOW algorithm, but
        this may be useful for comparison purposes.

    Returns
    -------
    image : ND-array
        An image the same shape as ``im`` with the void space partitioned into
        pores using a marker based watershed with the peaks found by the
        SNOW algorithm [1].

    Notes
    -----
    If ``return_all`` is ``True`` then a **named tuple** is returned containing
    all of the images used during the process.  They can be access as
    attriutes with the following names:

        * ``im``: The binary image of the void space
        * ``dt``: The distance transform of the image
        * ``peaks``: The peaks of the distance transform after applying the
        steps of the SNOW algorithm
        * ``regions``: The void space partitioned into pores using a marker
        based watershed with the peaks found by the SNOW algorithm

    References
    ----------
    [1] Gostick, J. "A versatile and efficient network extraction algorithm
    using marker-based watershed segmenation".  Physical Review E. (2017)

    """
    tup = namedtuple("results", field_names=["im", "dt", "peaks", "regions"])
    print("-" * 60)
    print("Beginning SNOW Algorithm")
    if skip_trim_saddle:
        print('   Skipping saddle point trim.')
    if skip_trim_nearby:
        print('   Skipping nearby point trim.')
    im_shape = np.array(im.shape)
    if im.dtype is not bool:
        print("Converting supplied image (im) to boolean")
        im = im > 0
    if dt is None:
        print("Peforming Distance Transform")
        if np.any(im_shape == 1):
            ax = np.where(im_shape == 1)[0][0]
            dt = edt(im.squeeze())
            dt = np.expand_dims(dt, ax)
        else:
            dt = edt(im)

    tup.im = im
    tup.dt = dt

    if sigma > 0:
        print("Applying Gaussian blur with sigma =", str(sigma))
        dt = spim.gaussian_filter(input=dt, sigma=sigma)

    peaks = find_peaks(dt=dt, r_max=r_max)
    print("Initial number of peaks: ", spim.label(peaks)[1])
    if not skip_trim_saddle:
        peaks = trim_saddle_points(peaks=peaks, dt=dt, max_iters=500)
        print("Peaks after trimming saddle points: ", spim.label(peaks)[1])
    if not skip_trim_nearby:
        peaks = trim_nearby_peaks(peaks=peaks, dt=dt)
        peaks, N = spim.label(peaks)
        print("Peaks after trimming nearby peaks: ", N)
    if skip_trim_nearby:
        peaks, N = spim.label(peaks)
    tup.peaks = peaks
    if mask:
        mask_solid = im > 0
    else:
        mask_solid = None
    regions = watershed(image=-dt, markers=peaks, mask=mask_solid)
    if randomize:
        regions = randomize_colors(regions)
    if return_all:
        tup.regions = regions
        return tup
    else:
        return regions


def snow_partitioning_n(im, r_max=4, sigma=0.4, return_all=True,
                        mask=True, randomize=False, alias=None):
    r"""
    This function partitions an imaging oontain an arbitrary number of phases
    into regions using a marker-based watershed segmentation. Its an extension
    of snow_partitioning function with all phases partitioned together.

    Parameters
    ----------
    im : ND-array
        Image of porous material where each phase is represented by unique
        integer starting from 1 (0's are ignored).
    r_max : scalar
        The radius of the spherical structuring element to use in the Maximum
        filter stage that is used to find peaks.  The default is 4.
    sigma : scalar
        The standard deviation of the Gaussian filter used.  The default is
        0.4. If 0 is given then the filter is not applied, which is useful if a
        distance transform is supplied as the ``im`` argument that has already
        been processed.
    return_all : boolean (default is False)
        If set to ``True`` a named tuple is returned containing the original
        image, the combined distance transform, list of each phase max label,
        and the final combined regions of all phases.
    mask : boolean (default is True)
        Apply a mask to the regions which are not under concern.
    randomize : boolean
        If ``True`` (default), then the region colors will be randomized before
        returning.  This is helpful for visualizing otherwise neighboring
        regions have similar coloring and are hard to distinguish.
    alias : dict (Optional)
        A dictionary that assigns unique image label to specific phases. For
        example {1: 'Solid'} will show all structural properties associated
        with label 1 as Solid phase properties. If ``None`` then default
        labelling will be used i.e {1: 'Phase1',..}.

    Returns
    -------
    An image the same shape as ``im`` with the all phases partitioned into
    regions using a marker based watershed with the peaks found by the
    SNOW algorithm [1].  If ``return_all`` is ``True`` then a **named tuple**
    is returned with the following attribute:

        * ``im`` : The actual image of the porous material
        * ``dt`` : The combined distance transform of the image
        * ``phase_max_label`` : The list of max label of each phase in order to
        distinguish between each other
        * ``regions`` : The partitioned regions of n phases using a marker
        based watershed with the peaks found by the SNOW algorithm

    References
    ----------
    [1] Gostick, J. "A versatile and efficient network extraction algorithm
    using marker-based watershed segmentation".  Physical Review E. (2017)

    [2] Khan, ZA et al. "Dual network extraction algorithm to investigate
    multiple transport processes in porous materials: Image-based modeling
    of pore and grain-scale processes".  Computers in Chemical Engineering.
    (2019)

    See Also
    ----------
    snow_partitioning

    Notes
    -----
    In principle it is possible to perform a distance transform on each
    phase separately, merge these into a single image, then apply the
    watershed only once. This, however, has been found to create edge artifacts
    between regions arising from the way watershed handles plateaus in the
    distance transform. To overcome this, this function applies the watershed
    to each of the distance transforms separately, then merges the segmented
    regions back into a single image.

    """
    # Get alias if provided by user
    al = _create_alias_map(im=im, alias=alias)
    # Perform snow on each phase and merge all segmentation and dt together
    phases_num = np.unique(im * 1)
    phases_num = np.trim_zeros(phases_num)
    combined_dt = 0
    combined_region = 0
    num = [0]
    for i, j in enumerate(phases_num):
        print("_" * 60)
        if alias is None:
            print("Processing Phase {}".format(j))
        else:
            print("Processing Phase {}".format(al[j]))
        phase_snow = snow_partitioning(
            im == j,
            dt=None,
            r_max=r_max,
            sigma=sigma,
            return_all=return_all,
            mask=mask,
            randomize=randomize,
        )
        combined_dt += phase_snow.dt
        phase_snow.regions *= phase_snow.im
        phase_snow.regions += num[i]
        phase_ws = phase_snow.regions * phase_snow.im
        phase_ws[phase_ws == num[i]] = 0
        combined_region += phase_ws
        num.append(np.amax(combined_region))
    if return_all:
        tup = namedtuple(
            "results", field_names=["im", "dt", "phase_max_label", "regions"]
        )
        tup.im = im
        tup.dt = combined_dt
        tup.phase_max_label = num[1:]
        tup.regions = combined_region
        return tup
    else:
        return combined_region


def find_peaks(dt, r_max=4, footprint=None, **kwargs):
    r"""
    Finds local maxima in the distance transform

    Parameters
    ----------
    dt : ND-array
        The distance transform of the pore space.  This may be calculated and
        filtered using any means desired.
    r_max : scalar
        The size of the structuring element used in the maximum filter.  This
        controls the localness of any maxima. The default is 4 voxels.
    footprint : ND-array
        Specifies the shape of the structuring element used to define the
        neighborhood when looking for peaks.  If ``None`` (the default) is
        specified then a spherical shape is used (or circular in 2D).

    Returns
    -------
    image : ND-array
        An array of booleans with ``True`` values at the location of any
        local maxima.

    Notes
    -----
    It is also possible ot the ``peak_local_max`` function from the
    ``skimage.feature`` module as follows:

    ``peaks = peak_local_max(image=dt, min_distance=r, exclude_border=0,
    indices=False)``

    The *skimage* function automatically uses a square structuring element
    which is significantly faster than using a circular or spherical element.
    """
    im = dt > 0
    if im.ndim != im.squeeze().ndim:
        warnings.warn("Input image conains a singleton axis:"
                      + str(im.shape)
                      + " Reduce dimensionality with np.squeeze(im) to avoid"
                      + " unexpected behavior.")
    if footprint is None:
        if im.ndim == 2:
            footprint = disk
        elif im.ndim == 3:
            footprint = ball
        else:
            raise Exception("only 2-d and 3-d images are supported")
    parallel = kwargs.pop('parallel', False)
    cores = kwargs.pop('cores', None)
    divs = kwargs.pop('cores', 2)
    if parallel:
        overlap = max(footprint(r_max).shape)
        peaks = chunked_func(func=find_peaks, overlap=overlap,
                             im_arg='dt', dt=dt, footprint=footprint,
                             cores=cores, divs=divs)
    else:
        mx = spim.maximum_filter(dt + 2 * (~im), footprint=footprint(r_max))
        peaks = (dt == mx) * im
    return peaks


def reduce_peaks(peaks):
    r"""
    Any peaks that are broad or elongated are replaced with a single voxel
    that is located at the center of mass of the original voxels.

    Parameters
    ----------
    peaks : ND-image
        An image containing ``True`` values indicating peaks in the distance
        transform

    Returns
    -------
    image : ND-array
        An array with the same number of isolated peaks as the original image,
        but fewer total ``True`` voxels.

    Notes
    -----
    The center of mass of a group of voxels is used as the new single voxel, so
    if the group has an odd shape (like a horse shoe), the new voxel may *not*
    lie on top of the original set.
    """
    if peaks.ndim == 2:
        strel = square
    else:
        strel = cube
    markers, N = spim.label(input=peaks, structure=strel(3))
    inds = spim.measurements.center_of_mass(
        input=peaks, labels=markers, index=np.arange(1, N + 1)
    )
    inds = np.floor(inds).astype(int)
    # Centroid may not be on old pixel, so create a new peaks image
    peaks_new = np.zeros_like(peaks, dtype=bool)
    peaks_new[tuple(inds.T)] = True
    return peaks_new


def trim_saddle_points(peaks, dt, max_iters=10):
    r"""
    Removes peaks that were mistakenly identified because they lied on a
    saddle or ridge in the distance transform that was not actually a true
    local peak.

    Parameters
    ----------
    peaks : ND-array
        A boolean image containing True values to mark peaks in the distance
        transform (``dt``)

    dt : ND-array
        The distance transform of the pore space for which the true peaks are
        sought.

    max_iters : int
        The maximum number of iterations to run while eroding the saddle
        points.  The default is 10, which is usually not reached; however,
        a warning is issued if the loop ends prior to removing all saddle
        points.

    Returns
    -------
    image : ND-array
        An image with fewer peaks than the input image

    References
    ----------
    [1] Gostick, J. "A versatile and efficient network extraction algorithm
    using marker-based watershed segmenation".  Physical Review E. (2017)

    """
    peaks = np.copy(peaks)
    if dt.ndim == 2:
        from skimage.morphology import square as cube
    else:
        from skimage.morphology import cube
    labels, N = spim.label(peaks)
    slices = spim.find_objects(labels)
    for i in range(N):
        s = extend_slice(s=slices[i], shape=peaks.shape, pad=10)
        peaks_i = labels[s] == i + 1
        dt_i = dt[s]
        im_i = dt_i > 0
        iters = 0
        peaks_dil = np.copy(peaks_i)
        while iters < max_iters:
            iters += 1
            peaks_dil = spim.binary_dilation(input=peaks_dil, structure=cube(3))
            peaks_max = peaks_dil * np.amax(dt_i * peaks_dil)
            peaks_extended = (peaks_max == dt_i) * im_i
            if np.all(peaks_extended == peaks_i):
                break  # Found a true peak
            elif np.sum(peaks_extended * peaks_i) == 0:
                peaks_i = False
                break  # Found a saddle point
        peaks[s] = peaks_i
        if iters >= max_iters:
            print(
                "Maximum number of iterations reached, consider "
                + "running again with a larger value of max_iters"
            )
    return peaks


def trim_nearby_peaks(peaks, dt):
    r"""
    Finds pairs of peaks that are nearer to each other than to the solid phase,
    and removes the peak that is closer to the solid.

    Parameters
    ----------
    peaks : ND-array
        A boolean image containing True values to mark peaks in the distance
        transform (``dt``)

    dt : ND-array
        The distance transform of the pore space for which the true peaks are
        sought.

    Returns
    -------
    image : ND-array
        An array the same size as ``peaks`` containing a subset of the peaks
        in the original image.

    Notes
    -----
    Each pair of peaks is considered simultaneously, so for a triplet of peaks
    each pair is considered.  This ensures that only the single peak that is
    furthest from the solid is kept.  No iteration is required.

    References
    ----------
    [1] Gostick, J. "A versatile and efficient network extraction algorithm
    using marker-based watershed segmenation".  Physical Review E. (2017)
    """
    peaks = np.copy(peaks)
    if dt.ndim == 2:
        from skimage.morphology import square as cube
    else:
        from skimage.morphology import cube
    peaks, N = spim.label(peaks, structure=cube(3))
    crds = spim.measurements.center_of_mass(peaks, labels=peaks,
                                            index=np.arange(1, N + 1))
    crds = np.vstack(crds).astype(int)  # Convert to numpy array of ints
    # Get distance between each peak as a distance map
    tree = sptl.cKDTree(data=crds)
    temp = tree.query(x=crds, k=2)
    nearest_neighbor = temp[1][:, 1]
    dist_to_neighbor = temp[0][:, 1]
    del temp, tree  # Free-up memory
    dist_to_solid = dt[tuple(crds.T)]  # Get distance to solid for each peak
    hits = np.where(dist_to_neighbor < dist_to_solid)[0]
    # Drop peak that is closer to the solid than it's neighbor
    drop_peaks = []
    for peak in hits:
        if dist_to_solid[peak] < dist_to_solid[nearest_neighbor[peak]]:
            drop_peaks.append(peak)
        else:
            drop_peaks.append(nearest_neighbor[peak])
    drop_peaks = np.unique(drop_peaks)
    # Remove peaks from image
    slices = spim.find_objects(input=peaks)
    for s in drop_peaks:
        peaks[slices[s]] = 0
    return peaks > 0


def find_disconnected_voxels(im, conn=None):
    r"""
    This identifies all pore (or solid) voxels that are not connected to the
    edge of the image.  This can be used to find blind pores, or remove
    artifacts such as solid phase voxels that are floating in space.

    Parameters
    ----------
    im : ND-image
        A Boolean image, with True values indicating the phase for which
        disconnected voxels are sought.
    conn : int
        For 2D the options are 4 and 8 for square and diagonal neighbors, while
        for the 3D the options are 6 and 26, similarily for square and diagonal
        neighbors.  The default is the maximum option.

    Returns
    -------
    image : ND-array
        An ND-image the same size as ``im``, with True values indicating
        voxels of the phase of interest (i.e. True values in the original
        image) that are not connected to the outer edges.

    Notes
    -----
    image : ND-array
        The returned array (e.g. ``holes``) be used to trim blind pores from
        ``im`` using: ``im[holes] = False``

    """
    if im.ndim != im.squeeze().ndim:
        warnings.warn(
            "Input image conains a singleton axis:"
            + str(im.shape)
            + " Reduce dimensionality with np.squeeze(im) to avoid"
            + " unexpected behavior."
        )
    if im.ndim == 2:
        if conn == 4:
            strel = disk(1)
        elif conn in [None, 8]:
            strel = square(3)
        else:
            raise Exception("Received conn is not valid")
    elif im.ndim == 3:
        if conn == 6:
            strel = ball(1)
        elif conn in [None, 26]:
            strel = cube(3)
        else:
            raise Exception("Received conn is not valid")
    labels, N = spim.label(input=im, structure=strel)
    holes = clear_border(labels=labels) > 0
    return holes


def fill_blind_pores(im, conn=None):
    r"""
    Fills all pores that are not connected to the edges of the image.

    Parameters
    ----------
    im : ND-array
        The image of the porous material

    Returns
    -------
    image : ND-array
        A version of ``im`` but with all the disconnected pores removed.
    conn : int
        For 2D the options are 4 and 8 for square and diagonal neighbors, while
        for the 3D the options are 6 and 26, similarily for square and diagonal
        neighbors.  The default is the maximum option.

    See Also
    --------
    find_disconnected_voxels

    """
    im = np.copy(im)
    holes = find_disconnected_voxels(im, conn=conn)
    im[holes] = False
    return im


def trim_floating_solid(im, conn=None):
    r"""
    Removes all solid that that is not attached to the edges of the image.

    Parameters
    ----------
    im : ND-array
        The image of the porous material
    conn : int
        For 2D the options are 4 and 8 for square and diagonal neighbors, while
        for the 3D the options are 6 and 26, similarily for square and diagonal
        neighbors.  The default is the maximum option.

    Returns
    -------
    image : ND-array
        A version of ``im`` but with all the disconnected solid removed.

    See Also
    --------
    find_disconnected_voxels

    """
    im = np.copy(im)
    holes = find_disconnected_voxels(~im, conn=conn)
    im[holes] = True
    return im


def trim_nonpercolating_paths(im, inlet_axis=0, outlet_axis=0,
                              inlets=None, outlets=None):
    r"""
    Removes all nonpercolating paths between specified edges

    This function is essential when performing transport simulations on an
    image, since image regions that do not span between the desired inlet and
    outlet do not contribute to the transport.

    Parameters
    ----------
    im : ND-array
        The image of the porous material with ```True`` values indicating the
        phase of interest
    inlet_axis : int
        Inlet axis of boundary condition. For three dimensional image the
        number ranges from 0 to 2. For two dimensional image the range is
        between 0 to 1. If ``inlets`` is given then this argument is ignored.
    outlet_axis : int
        Outlet axis of boundary condition. For three dimensional image the
        number ranges from 0 to 2. For two dimensional image the range is
        between 0 to 1. If ``outlets`` is given then this argument is ignored.
    inlets : ND-image (optional)
        A boolean mask indicating locations of inlets.  If this argument is
        supplied then ``inlet_axis`` is ignored.
    outlets : ND-image (optional)
        A boolean mask indicating locations of outlets. If this argument is
        supplied then ``outlet_axis`` is ignored.

    Returns
    -------
    image : ND-array
        A copy of ``im`` with all the nonpercolating paths removed

    See Also
    --------
    find_disconnected_voxels
    trim_floating_solid
    trim_blind_pores

    """
    if im.ndim != im.squeeze().ndim:
        warnings.warn(
            "Input image conains a singleton axis:"
            + str(im.shape)
            + " Reduce dimensionality with np.squeeze(im) to avoid"
            + " unexpected behavior."
        )
    im = trim_floating_solid(~im)
    labels = spim.label(~im)[0]
    if inlets is None:
        inlets = np.zeros_like(im, dtype=bool)
        if im.ndim == 3:
            if inlet_axis == 0:
                inlets[0, :, :] = True
            elif inlet_axis == 1:
                inlets[:, 0, :] = True
            elif inlet_axis == 2:
                inlets[:, :, 0] = True
        if im.ndim == 2:
            if inlet_axis == 0:
                inlets[0, :] = True
            elif inlet_axis == 1:
                inlets[:, 0] = True
    if outlets is None:
        outlets = np.zeros_like(im, dtype=bool)
        if im.ndim == 3:
            if outlet_axis == 0:
                outlets[-1, :, :] = True
            elif outlet_axis == 1:
                outlets[:, -1, :] = True
            elif outlet_axis == 2:
                outlets[:, :, -1] = True
        if im.ndim == 2:
            if outlet_axis == 0:
                outlets[-1, :] = True
            elif outlet_axis == 1:
                outlets[:, -1] = True
    IN = np.unique(labels * inlets)
    OUT = np.unique(labels * outlets)
    new_im = np.isin(labels, list(set(IN) ^ set(OUT)), invert=True)
    im[new_im == 0] = True
    return ~im


def trim_extrema(im, h, mode="maxima"):
    r"""
    Trims local extrema in greyscale values by a specified amount.

    This essentially decapitates peaks and/or floods valleys.

    Parameters
    ----------
    im : ND-array
        The image whose extrema are to be removed

    h : float
        The height to remove from each peak or fill in each valley

    mode : string {'maxima' | 'minima' | 'extrema'}
        Specifies whether to remove maxima or minima or both

    Returns
    -------
    image : ND-array
        A copy of the input image with all the peaks and/or valleys removed.

    Notes
    -----
    This function is referred to as **imhmax** or **imhmin** in Matlab.

    """
    result = im
    if mode in ["maxima", "extrema"]:
        result = reconstruction(seed=im - h, mask=im, method="dilation")
    elif mode in ["minima", "extrema"]:
        result = reconstruction(seed=im + h, mask=im, method="erosion")
    return result


def flood(im, regions=None, mode="max"):
    r"""
    Floods/fills each region in an image with a single value based on the
    specific values in that region.

    The ``mode`` argument is used to determine how the value is calculated.

    Parameters
    ----------
    im : array_like
        An image with isolated regions with numerical values in each voxel,
        and 0's elsewhere.
    regions : array_like
        An array the same shape as ``im`` with each region labeled.  If
        ``None`` is supplied (default) then ``scipy.ndimage.label`` is used
        with its default arguments.
    mode : string
        Specifies how to determine which value should be used to flood each
        region.  Options are:

        'maximum' - Floods each region with the local maximum in that region

        'minimum' - Floods each region the local minimum in that region

        'median' - Floods each region the local median in that region

        'mean' - Floods each region the local mean in that region

        'size' - Floods each region with the size of that region

    Returns
    -------
    image : ND-array
        A copy of ``im`` with new values placed in each forground voxel based
        on the ``mode``.

    See Also
    --------
    props_to_image

    """
    mask = im > 0
    if regions is None:
        labels, N = spim.label(mask)
    else:
        labels = np.copy(regions)
        N = labels.max()
    mode = "sum" if mode == "size" else mode
    mode = "maximum" if mode == "max" else mode
    mode = "minimum" if mode == "min" else mode
    if mode in ["mean", "median", "maximum", "minimum", "sum"]:
        f = getattr(spim, mode)
        vals = f(input=im, labels=labels, index=range(0, N + 1))
        im_flooded = vals[labels]
        im_flooded = im_flooded * mask
    else:
        raise Exception(mode + " is not a recognized mode")
    return im_flooded


def find_dt_artifacts(dt):
    r"""
    Finds points in a distance transform that are closer to wall than solid.

    These points could *potentially* be erroneously high since their distance
    values do not reflect the possibility that solid may have been present
    beyond the border of the image but lost by trimming.

    Parameters
    ----------
    dt : ND-array
        The distance transform of the phase of interest

    Returns
    -------
    image : ND-array
        An ND-array the same shape as ``dt`` with numerical values indicating
        the maximum amount of error in each volxel, which is found by
        subtracting the distance to nearest edge of image from the distance
        transform value. In other words, this is the error that would be found
        if there were a solid voxel lurking just beyond the nearest edge of
        the image.  Obviously, voxels with a value of zero have no error.

    """
    temp = np.ones(shape=dt.shape) * np.inf
    for ax in range(dt.ndim):
        dt_lin = distance_transform_lin(np.ones_like(temp, dtype=bool),
                                        axis=ax, mode="both")
        temp = np.minimum(temp, dt_lin)
    result = np.clip(dt - temp, a_min=0, a_max=np.inf)
    return result


def region_size(im):
    r"""
    Replace each voxel with size of region to which it belongs

    Parameters
    ----------
    im : ND-array
        Either a boolean image wtih ``True`` indicating the features of
        interest, in which case ``scipy.ndimage.label`` will be applied to
        find regions, or a greyscale image with integer values indicating
        regions.

    Returns
    -------
    image : ND-array
        A copy of ``im`` with each voxel value indicating the size of the
        region to which it belongs.  This is particularly useful for finding
        chord sizes on the image produced by ``apply_chords``.

    See Also
    --------
    flood
    """
    if im.dtype == bool:
        im = spim.label(im)[0]
    counts = np.bincount(im.flatten())
    counts[0] = 0
    chords = counts[im]
    return chords


def apply_chords(im, spacing=1, axis=0, trim_edges=True, label=False):
    r"""
    Adds chords to the void space in the specified direction.  The chords are
    separated by 1 voxel plus the provided spacing.

    Parameters
    ----------
    im : ND-array
        An image of the porous material with void marked as ``True``.

    spacing : int
        Separation between chords.  The default is 1 voxel.  This can be
        decreased to 0, meaning that the chords all touch each other, which
        automatically sets to the ``label`` argument to ``True``.

    axis : int (default = 0)
        The axis along which the chords are drawn.

    trim_edges : bool (default = ``True``)
        Whether or not to remove chords that touch the edges of the image.
        These chords are artifically shortened, so skew the chord length
        distribution.

    label : bool (default is ``False``)
        If ``True`` the chords in the returned image are each given a unique
        label, such that all voxels lying on the same chord have the same
        value.  This is automatically set to ``True`` if spacing is 0, but is
        ``False`` otherwise.

    Returns
    -------
    image : ND-array
        A copy of ``im`` with non-zero values indicating the chords.

    See Also
    --------
    apply_chords_3D

    """
    if im.ndim != im.squeeze().ndim:
        warnings.warn(
            "Input image conains a singleton axis:"
            + str(im.shape)
            + " Reduce dimensionality with np.squeeze(im) to avoid"
            + " unexpected behavior."
        )
    if spacing < 0:
        raise Exception("Spacing cannot be less than 0")
    if spacing == 0:
        label = True
    result = np.zeros(im.shape, dtype=int)  # Will receive chords at end
    slxyz = [slice(None, None, spacing * (axis != i) + 1) for i in [0, 1, 2]]
    slices = tuple(slxyz[: im.ndim])
    s = [[0, 1, 0], [0, 1, 0], [0, 1, 0]]  # Straight-line structuring element
    if im.ndim == 3:  # Make structuring element 3D if necessary
        s = np.pad(np.atleast_3d(s), pad_width=((0, 0), (0, 0), (1, 1)),
                   mode="constant", constant_values=0)
    im = im[slices]
    s = np.swapaxes(s, 0, axis)
    chords = spim.label(im, structure=s)[0]
    if trim_edges:  # Label on border chords will be set to 0
        chords = clear_border(chords)
    result[slices] = chords  # Place chords into empty image created at top
    if label is False:  # Remove label if not requested
        result = result > 0
    return result


def apply_chords_3D(im, spacing=0, trim_edges=True):
    r"""
    Adds chords to the void space in all three principle directions.  The
    chords are seprated by 1 voxel plus the provided spacing.  Chords in the X,
    Y and Z directions are labelled 1, 2 and 3 resepctively.

    Parameters
    ----------
    im : ND-array
        A 3D image of the porous material with void space marked as True.

    spacing : int (default = 0)
        Chords are automatically separed by 1 voxel on all sides, and this
        argument increases the separation.

    trim_edges : bool (default is ``True``)
        Whether or not to remove chords that touch the edges of the image.
        These chords are artifically shortened, so skew the chord length
        distribution

    Returns
    -------
    image : ND-array
        A copy of ``im`` with values of 1 indicating x-direction chords,
        2 indicating y-direction chords, and 3 indicating z-direction chords.

    Notes
    -----
    The chords are separated by a spacing of at least 1 voxel so that tools
    that search for connected components, such as ``scipy.ndimage.label`` can
    detect individual chords.

    See Also
    --------
    apply_chords

    """
    if im.ndim != im.squeeze().ndim:
        warnings.warn(
            "Input image conains a singleton axis:"
            + str(im.shape)
            + " Reduce dimensionality with np.squeeze(im) to avoid"
            + " unexpected behavior."
        )
    if im.ndim < 3:
        raise Exception("Must be a 3D image to use this function")
    if spacing < 0:
        raise Exception("Spacing cannot be less than 0")
    ch = np.zeros_like(im, dtype=int)
    ch[:, :: 4 + 2 * spacing, :: 4 + 2 * spacing] = 1       # X-direction
    ch[:: 4 + 2 * spacing, :, 2::4 + 2 * spacing] = 2     # Y-direction
    ch[2::4 + 2 * spacing, 2::4 + 2 * spacing, :] = 3   # Z-direction
    chords = ch * im
    if trim_edges:
        temp = clear_border(spim.label(chords > 0)[0]) > 0
        chords = temp * chords
    return chords


def local_thickness(im, sizes=25, mode="hybrid", **kwargs):
    r"""
    For each voxel, this function calculates the radius of the largest sphere
    that both engulfs the voxel and fits entirely within the foreground.

    This is not the same as a simple distance transform, which finds the
    largest sphere that could be *centered* on each voxel.

    Parameters
    ----------
    im : array_like
        A binary image with the phase of interest set to True

    sizes : array_like or scalar
        The sizes to invade.  If a list of values of provided they are used
        directly.  If a scalar is provided then that number of points spanning
        the min and max of the distance transform are used.

    mode : string
        Controls with method is used to compute the result.  Options are:

        'hybrid' - (default) Performs a distance tranform of the void space,
        thresholds to find voxels larger than ``sizes[i]``, trims the resulting
        mask if ``access_limitations`` is ``True``, then dilates it using the
        efficient fft-method to obtain the non-wetting fluid configuration.

        'dt' - Same as 'hybrid', except uses a second distance transform,
        relative to the thresholded mask, to find the invading fluid
        configuration.  The choice of 'dt' or 'hybrid' depends on speed, which
        is system and installation specific.

        'mio' - Using a single morphological image opening step to obtain the
        invading fluid confirguration directly, *then* trims if
        ``access_limitations`` is ``True``.  This method is not ideal and is
        included mostly for comparison purposes.

    Returns
    -------
    image : ND-array
        A copy of ``im`` with the pore size values in each voxel

    See Also
    --------
    porosimetry

    Notes
    -----
    The term *foreground* is used since this function can be applied to both
    pore space or the solid, whichever is set to ``True``.

    This function is identical to ``porosimetry`` with ``access_limited`` set
    to ``False``.

    The way local thickness is found in PoreSpy differs from the traditional
    method (i.e. `used in ImageJ <https://imagej.net/Local_Thickness>`_).
    Our approach is probably slower, but it allows for the same code to be
    used for ``local_thickness`` and ``porosimetry``, since we can 'trim'
    invaded regions that are not connected to the inlets in the ``porosimetry``
    function.  This is not needed in ``local_thickness`` however.

    """
    im_new = porosimetry(im=im, sizes=sizes, access_limited=False, mode=mode,
                         **kwargs)
    return im_new


def porosimetry(im, sizes=25, inlets=None, access_limited=True, mode='hybrid',
                fft=True, **kwargs):
    r"""
    Performs a porosimetry simulution on an image

    Parameters
    ----------
    im : ND-array
        An ND image of the porous material containing ``True`` values in the
        pore space.

    sizes : array_like or scalar
        The sizes to invade.  If a list of values of provided they are used
        directly.  If a scalar is provided then that number of points spanning
        the min and max of the distance transform are used.

    inlets : ND-array, boolean
        A boolean mask with ``True`` values indicating where the invasion
        enters the image.  By default all faces are considered inlets,
        akin to a mercury porosimetry experiment.  Users can also apply
        solid boundaries to their image externally before passing it in,
        allowing for complex inlets like circular openings, etc.  This argument
        is only used if ``access_limited`` is ``True``.

    access_limited : Boolean
        This flag indicates if the intrusion should only occur from the
        surfaces (``access_limited`` is ``True``, which is the default), or
        if the invading phase should be allowed to appear in the core of
        the image.  The former simulates experimental tools like mercury
        intrusion porosimetry, while the latter is useful for comparison
        to gauge the extent of shielding effects in the sample.

    mode : string
        Controls with method is used to compute the result.  Options are:

        'hybrid' - (default) Performs a distance tranform of the void space,
        thresholds to find voxels larger than ``sizes[i]``, trims the resulting
        mask if ``access_limitations`` is ``True``, then dilates it using the
        efficient fft-method to obtain the non-wetting fluid configuration.

        'dt' - Same as 'hybrid', except uses a second distance transform,
        relative to the thresholded mask, to find the invading fluid
        configuration.  The choice of 'dt' or 'hybrid' depends on speed, which
        is system and installation specific.

        'mio' - Using a single morphological image opening step to obtain the
        invading fluid confirguration directly, *then* trims if
        ``access_limitations`` is ``True``.  This method is not ideal and is
        included mostly for comparison purposes.  The morphological operations
        are done using fft-based method implementations.

    fft : boolean (default is ``True``)
        Indicates whether to use the ``fftmorphology`` function in
        ``porespy.filters`` or to use the standard morphology functions in
        ``scipy.ndimage``.  Always use ``fft=True`` unless you have a good
        reason not to.

    Returns
    -------
    image : ND-array
        A copy of ``im`` with voxel values indicating the sphere radius at
        which it becomes accessible from the inlets.  This image can be used
        to find invading fluid configurations as a function of applied
        capillary pressure by applying a boolean comparison:
        ``inv_phase = im > r`` where ``r`` is the radius (in voxels) of the
        invading sphere.  Of course, ``r`` can be converted to capillary
        pressure using a preferred model.

    Notes
    -----
    There are many ways to perform this filter, and PoreSpy offers 3, which
    users can choose between via the ``mode`` argument.  These methods all
    work in a similar way by finding which foreground voxels can accomodate
    a sphere of a given radius, then repeating for smaller radii.

    See Also
    --------
    local_thickness

    """
    if im.ndim != im.squeeze().ndim:
        warnings.warn("Input image contains a singleton axis:"
                      + str(im.shape)
                      + " Reduce dimensionality with np.squeeze(im) to avoid"
                      + " unexpected behavior.")

    dt = edt(im > 0)

    if inlets is None:
        inlets = get_border(im.shape, mode="faces")

    if isinstance(sizes, int):
        sizes = np.logspace(start=np.log10(np.amax(dt)), stop=0, num=sizes)
    else:
        sizes = np.unique(sizes)[-1::-1]

    if im.ndim == 2:
        strel = ps_disk
    else:
        strel = ps_ball

    # Parse kwargs for any parallelization arguments
    parallel = kwargs.pop('parallel', False)
    cores = kwargs.pop('cores', None)
    divs = kwargs.pop('divs', 2)

    if mode == "mio":
        pw = int(np.floor(dt.max()))
        impad = np.pad(im, mode="symmetric", pad_width=pw)
        inlets = np.pad(inlets, mode="symmetric", pad_width=pw)
        # sizes = np.unique(np.around(sizes, decimals=0).astype(int))[-1::-1]
        imresults = np.zeros(np.shape(impad))
        with tqdm(sizes) as pbar:
            for r in sizes:
                pbar.update()
                if parallel:
                    imtemp = chunked_func(func=spim.binary_erosion,
                                          input=impad, structure=strel(r),
                                          overlap=int(2*r) + 1,
                                          cores=cores, divs=divs)
                elif fft:
                    imtemp = fftmorphology(impad, strel(r), mode="erosion")
                else:
                    imtemp = spim.binary_erosion(input=impad,
                                                 structure=strel(r))
                if access_limited:
                    imtemp = trim_disconnected_blobs(imtemp, inlets)
                if parallel:
                    imtemp = chunked_func(func=spim.binary_dilation,
                                          input=imtemp, structure=strel(r),
                                          overlap=int(2*r) + 1,
                                          cores=cores, divs=divs)
                elif fft:
                    imtemp = fftmorphology(imtemp, strel(r), mode="dilation")
                else:
                    imtemp = spim.binary_dilation(input=imtemp,
                                                  structure=strel(r))
                if np.any(imtemp):
                    imresults[(imresults == 0) * imtemp] = r
        imresults = extract_subsection(imresults, shape=im.shape)
    elif mode == "dt":
        imresults = np.zeros(np.shape(im))
        with tqdm(sizes) as pbar:
            for r in sizes:
                pbar.update()
                imtemp = dt >= r
                if access_limited:
                    imtemp = trim_disconnected_blobs(imtemp, inlets)
                if np.any(imtemp):
                    imtemp = edt(~imtemp) < r
                    imresults[(imresults == 0) * imtemp] = r
    elif mode == "hybrid":
        imresults = np.zeros(np.shape(im))
        with tqdm(sizes) as pbar:
            for r in sizes:
                pbar.update()
                imtemp = dt >= r
                if access_limited:
                    imtemp = trim_disconnected_blobs(imtemp, inlets)
                if np.any(imtemp):
                    if parallel:
                        imtemp = chunked_func(func=spim.binary_dilation,
                                              input=imtemp, structure=strel(r),
                                              overlap=int(2*r) + 1,
                                              cores=cores, divs=divs)
                    elif fft:
                        imtemp = fftmorphology(imtemp, strel(r),
                                               mode="dilation")
                    else:
                        imtemp = spim.binary_dilation(input=imtemp,
                                                      structure=strel(r))
                    imresults[(imresults == 0) * imtemp] = r
    else:
        raise Exception("Unrecognized mode " + mode)
    return imresults


def trim_disconnected_blobs(im, inlets, strel=None):
    r"""
    Removes foreground voxels not connected to specified inlets

    Parameters
    ----------
    im : ND-array
        The image containing the blobs to be trimmed
    inlets : ND-array or tuple of indices
        The locations of the inlets.  Can either be a boolean mask the same
        shape as ``im``, or a tuple of indices such as that returned by the
        ``where`` function.  Any voxels *not* connected directly to
        the inlets will be trimmed.
    strel : ND-array
        The neighborhood over which connectivity should be checked. It must
        be symmetric and the same dimensionality as the image.  It is passed
        directly to the ``scipy.ndimage.label`` function as the ``structure``
        argument so refer to that docstring for additional info.

    Returns
    -------
    image : ND-array
        An array of the same shape as ``im``, but with all foreground
        voxels not connected to the ``inlets`` removed.
    """
    if type(inlets) == tuple:
        temp = np.copy(inlets)
        inlets = np.zeros_like(im, dtype=bool)
        inlets[temp] = True
    elif (inlets.shape == im.shape) and (inlets.max() == 1):
        inlets = inlets.astype(bool)
    else:
        raise Exception("inlets not valid, refer to docstring for info")
    if im.ndim == 3:
        strel = cube
    else:
        strel = square
    labels = spim.label(inlets + (im > 0), structure=strel(3))[0]
    keep = np.unique(labels[inlets])
    keep = keep[keep > 0]
    if len(keep) > 0:
        im2 = np.reshape(np.in1d(labels, keep), newshape=im.shape)
    else:
        im2 = np.zeros_like(im)
    im2 = im2 * im
    return im2


def _get_axial_shifts(ndim=2, include_diagonals=False):
    r"""
    Helper function to generate the axial shifts that will be performed on
    the image to identify bordering pixels/voxels
    """
    if ndim == 2:
        if include_diagonals:
            neighbors = square(3)
        else:
            neighbors = diamond(1)
        neighbors[1, 1] = 0
        x, y = np.where(neighbors)
        x -= 1
        y -= 1
        return np.vstack((x, y)).T
    else:
        if include_diagonals:
            neighbors = cube(3)
        else:
            neighbors = octahedron(1)
        neighbors[1, 1, 1] = 0
        x, y, z = np.where(neighbors)
        x -= 1
        y -= 1
        z -= 1
        return np.vstack((x, y, z)).T


def _make_stack(im, include_diagonals=False):
    r"""
    Creates a stack of images with one extra dimension to the input image
    with length equal to the number of borders to search + 1.
    Image is rolled along the axial shifts so that the border pixel is
    overlapping the original pixel. First image in stack is the original.
    Stacking makes direct vectorized array comparisons possible.
    """
    ndim = len(np.shape(im))
    axial_shift = _get_axial_shifts(ndim, include_diagonals)
    if ndim == 2:
        stack = np.zeros([np.shape(im)[0], np.shape(im)[1], len(axial_shift) + 1])
        stack[:, :, 0] = im
        for i in range(len(axial_shift)):
            ax0, ax1 = axial_shift[i]
            temp = np.roll(np.roll(im, ax0, 0), ax1, 1)
            stack[:, :, i + 1] = temp
        return stack
    elif ndim == 3:
        stack = np.zeros(
            [np.shape(im)[0], np.shape(im)[1], np.shape(im)[2], len(axial_shift) + 1]
        )
        stack[:, :, :, 0] = im
        for i in range(len(axial_shift)):
            ax0, ax1, ax2 = axial_shift[i]
            temp = np.roll(np.roll(np.roll(im, ax0, 0), ax1, 1), ax2, 2)
            stack[:, :, :, i + 1] = temp
        return stack


def nphase_border(im, include_diagonals=False):
    r"""
    Identifies the voxels in regions that border *N* other regions.

    Useful for finding triple-phase boundaries.

    Parameters
    ----------
    im : ND-array
        An ND image of the porous material containing discrete values in the
        pore space identifying different regions. e.g. the result of a
        snow-partition

    include_diagonals : boolean
        When identifying bordering pixels (2D) and voxels (3D) include those
        shifted along more than one axis

    Returns
    -------
    image : ND-array
        A copy of ``im`` with voxel values equal to the number of uniquely
        different bordering values
    """
    if im.ndim != im.squeeze().ndim:
        warnings.warn(
            "Input image conains a singleton axis:"
            + str(im.shape)
            + " Reduce dimensionality with np.squeeze(im) to avoid"
            + " unexpected behavior."
        )
    # Get dimension of image
    ndim = len(np.shape(im))
    if ndim not in [2, 3]:
        raise NotImplementedError("Function only works for 2d and 3d images")
    # Pad image to handle edges
    im = np.pad(im, pad_width=1, mode="edge")
    # Stack rolled images for each neighbor to be inspected
    stack = _make_stack(im, include_diagonals)
    # Sort the stack along the last axis
    stack.sort()
    out = np.ones_like(im)
    # Run through stack recording when neighbor id changes
    # Number of changes is number of unique bordering regions
    for k in range(np.shape(stack)[ndim])[1:]:
        if ndim == 2:
            mask = stack[:, :, k] != stack[:, :, k - 1]
        elif ndim == 3:
            mask = stack[:, :, :, k] != stack[:, :, :, k - 1]
        out += mask
    # Un-pad
    if ndim == 2:
        return out[1:-1, 1:-1].copy()
    else:
        return out[1:-1, 1:-1, 1:-1].copy()


def prune_branches(skel, branch_points=None, iterations=1, **kwargs):
    r"""
    Removes all dangling ends or tails of a skeleton.

    Parameters
    ----------
    skel : ND-image
        A image of a full or partial skeleton from which the tails should be
        trimmed.

    branch_points : ND-image, optional
        An image the same size ``skel`` with True values indicating the branch
        points of the skeleton.  If this is not provided it is calculated
        automatically.

    Returns
    -------
    An ND-image containing the skeleton with tails removed.

    """
    skel = skel > 0
    if skel.ndim == 2:
        from skimage.morphology import square as cube
    else:
        from skimage.morphology import cube
    parallel = kwargs.pop('parallel', False)
    divs = kwargs.pop('divs', 2)
    cores = kwargs.pop('cores', None)
    # Create empty image to house results
    im_result = np.zeros_like(skel)
    # If branch points are not supplied, attempt to find them
    if branch_points is None:
        branch_points = spim.convolve(skel * 1.0, weights=cube(3)) > 3
        branch_points = branch_points * skel
    # Store original branch points before dilating
    pts_orig = branch_points
    # Find arcs of skeleton by deleting branch points
    arcs = skel * (~branch_points)
    # Label arcs
    arc_labels = spim.label(arcs, structure=cube(3))[0]
    # Dilate branch points so they overlap with the arcs
    if parallel:
        branch_points = chunked_func(func=spim.binary_dilation,
                                     input=branch_points, structure=cube(3),
                                     overlap=3, divs=divs, cores=cores)
    else:
        branch_points = spim.binary_dilation(branch_points, structure=cube(3))
    pts_labels = spim.label(branch_points, structure=cube(3))[0]
    # Now scan through each arc to see if it's connected to two branch points
    slices = spim.find_objects(arc_labels)
    label_num = 0
    for s in slices:
        label_num += 1
        # Find branch point labels the overlap current arc
        hits = pts_labels[s] * (arc_labels[s] == label_num)
        # If image contains 2 branch points, then it's not a tail.
        if len(np.unique(hits)) == 3:
            im_result[s] += arc_labels[s] == label_num
    # Add missing branch points back to arc image to make complete skeleton
    im_result += skel * pts_orig
    if iterations > 1:
        iterations -= 1
        im_temp = np.copy(im_result)
        im_result = prune_branches(skel=im_result,
                                   branch_points=None,
                                   iterations=iterations,
                                   parallel=parallel,
                                   divs=divs, cores=cores)
        if np.all(im_temp == im_result):
            iterations = 0
    return im_result


def chunked_func(func,
                 overlap=None,
                 divs=2,
                 cores=None,
                 im_arg=["input", "image", "im"],
                 strel_arg=["strel", "structure", "footprint"],
                 **kwargs):
    r"""
    Performs the specfied operation "chunk-wise" in parallel using dask

    This can be used to save memory by doing one chunk at a time (``cores=1``)
    or to increase computation speed by spreading the work across multiple
    cores (e.g. ``cores=8``)

    This function can be used with any operation that applies a structuring
    element of some sort, since this implies that the operation is local
    and can be chunked.

    Parameters
    ----------
    func : function handle
        The function which should be applied to each chunk, such as
        ``spipy.ndimage.binary_dilation``.
    overlap : scalar or list of scalars, optional
        The amount of overlap to include when dividing up the image.  This
        value will almost always be the size (i.e. diameter) of the
        structuring element. If not specified then the amount of overlap is
        inferred from the size of the structuring element, in which case the
        ``strel_arg`` must be specified.
    divs : scalar or list of scalars (default = [2, 2, 2])
        The number of chunks to divide the image into in each direction.  The
        default is 2 chunks in each direction, resulting in a quartering of
        the image and 8 total chunks (in 3D).  A scalar is interpreted as
        applying to all directions, while a list of scalars is interpreted
        as applying to each individual direction.
    cores : scalar
        The number of cores which should be used.  By default, all cores will
        be used, or as many are needed for the given number of chunks, which
        ever is smaller.
    im_arg : string
        The keyword used by ``func`` for the image to be operated on.  By
        default this function will look for ``image``, ``input``, and ``im``
        which are commonly used by *scipy.ndimage* and *skimage*.
    strel_arg : string
        The keyword used by ``func`` for the structuring element to apply.
        This is only needed if ``overlap`` is not specified. By default this
        function will look for ``strel``, ``structure``, and ``footprint``
        which are commonly used by *scipy.ndimage* and *skimage*.
    kwargs : additional keyword arguments
        All other arguments are passed to ``func`` as keyword arguments. Note
        that PoreSpy will fetch the image from this list of keywords using the
        value provided to ``im_arg``.

    Returns
    -------
    result : ND-image
        An image the same size as the input image, with the specified filter
        applied as though done on a single large image.  There should be *no*
        difference.

    Notes
    -----
    This function divides the image into the specified number of chunks, but
    also applies a padding to each chunk to create an overlap with neighboring
    chunks.  This way the operation does not have any edge artifacts. The
    amount of padding is usually equal to the radius of the structuring
    element but some functions do not use one, such as the distance transform
    and Gaussian blur.  In these cases the user can specify ``overlap``.

    See Also
    --------
    skikit-image.util.apply_parallel

    Examples
    --------
    >>> import scipy.ndimage as spim
    >>> import porespy as ps
    >>> from skimage.morphology import ball
    >>> im = ps.generators.blobs(shape=[100, 100, 100])
    >>> f = spim.binary_dilation
    >>> im2 = ps.filters.chunked_func(func=f, overlap=7, im_arg='input',
    ...                               input=im, structure=ball(3), cores=1)
    >>> im3 = spim.binary_dilation(input=im, structure=ball(3))
    >>> np.all(im2 == im3)
    True

    """

    @dask.delayed
    def apply_func(func, **kwargs):
        # Apply function on sub-slice of overall image
        return func(**kwargs)

    # Import the array_split methods
    from array_split import shape_split, ARRAY_BOUNDS

    # Determine the value for im_arg
    if type(im_arg) == str:
        im_arg = [im_arg]
    for item in im_arg:
        if item in kwargs.keys():
            im = kwargs[item]
            im_arg = item
            break
    # Fetch image from the kwargs dict
    im = kwargs[im_arg]
    # Determine the number of divisions to create
    divs = np.ones((im.ndim,), dtype=int) * np.array(divs)
    # If overlap given then use it, otherwise search for strel in kwargs
    if overlap is not None:
        halo = overlap * (divs > 1)
    else:
        if type(strel_arg) == str:
            strel_arg = [strel_arg]
        for item in strel_arg:
            if item in kwargs.keys():
                strel = kwargs[item]
                break
        halo = np.array(strel.shape) * (divs > 1)
    slices = np.ravel(
        shape_split(
            im.shape, axis=divs, halo=halo.tolist(), tile_bounds_policy=ARRAY_BOUNDS
        )
    )
    # Apply func to each subsection of the image
    res = []
    # print('Image will be broken into the following chunks:')
    for s in slices:
        # Extract subsection from image and input into kwargs
        kwargs[im_arg] = im[tuple(s)]
        # print(kwargs[im_arg].shape)
        res.append(apply_func(func=func, **kwargs))
    # Have dask actually compute the function on each subsection in parallel
    # with ProgressBar():
    #    ims = dask.compute(res, num_workers=cores)[0]
    ims = dask.compute(res, num_workers=cores)[0]
    # Finally, put the pieces back together into a single master image, im2
    im2 = np.zeros_like(im, dtype=im.dtype)
    for i, s in enumerate(slices):
        # Prepare new slice objects into main and sub-sliced image
        a = []  # Slices into main image
        b = []  # Slices into chunked image
        for dim in range(im.ndim):
            if s[dim].start == 0:
                ax = bx = 0
            else:
                ax = s[dim].start + halo[dim]
                bx = halo[dim]
            if s[dim].stop == im.shape[dim]:
                ay = by = im.shape[dim]
            else:
                ay = s[dim].stop - halo[dim]
                by = s[dim].stop - s[dim].start - halo[dim]
            a.append(slice(ax, ay, None))
            b.append(slice(bx, by, None))
        # Convert lists of slices to tuples
        a = tuple(a)
        b = tuple(b)
        # Insert image chunk into main image
        im2[a] = ims[i][b]
    return im2<|MERGE_RESOLUTION|>--- conflicted
+++ resolved
@@ -180,13 +180,8 @@
 
 
 def snow_partitioning(im, dt=None, r_max=4, sigma=0.4, return_all=False,
-<<<<<<< HEAD
                       mask=True, randomize=True, skip_trim_saddle=False,
                       skip_trim_nearby=False):
-
-=======
-                      mask=True, randomize=True):
->>>>>>> 353619c8
     r"""
     Partitions the void space into pore regions using a marker-based watershed
     algorithm, with specially filtered peaks as markers.
