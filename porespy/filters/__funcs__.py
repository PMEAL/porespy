import sys
import dask
import warnings
import numpy as np
from edt import edt
import operator as op
from tqdm import tqdm
import scipy.ndimage as spim
import scipy.spatial as sptl
from collections import namedtuple
from scipy.signal import fftconvolve
from skimage.segmentation import clear_border
from skimage.morphology import ball, disk, square, cube, diamond, octahedron
from skimage.morphology import reconstruction, watershed
from porespy.tools import randomize_colors, fftmorphology
from porespy.tools import get_border, extend_slice, extract_subsection
from porespy.tools import make_contiguous
from porespy.tools import _create_alias_map
from porespy.tools import ps_disk, ps_ball
import numba


def apply_padded(im, pad_width, func, pad_val=1, **kwargs):
    r"""
    Applies padding to an image before sending to ``func``, then extracts the
    result corresponding to the original image shape.

    Parameters
    ----------
    im : ND-image
        The image to which ``func`` should be applied
    pad_width : int or list of ints
        The amount of padding to apply to each axis.  Refer to ``numpy.pad``
        documentation for more details.
    pad_val : scalar
        The value to place into the padded voxels.  The default is 1 (or
        ``True``) which extends the pore space.
    func : function handle
        The function to apply to the padded image
    kwargs : additional keyword arguments
        All additional keyword arguments are collected and passed to ``func``.

    Notes
    -----
    A use case for this is when using ``skimage.morphology.skeletonize_3d``
    to ensure that the skeleton extends beyond the edges of the image.
    """
    padded = np.pad(im, pad_width=pad_width,
                    mode='constant', constant_values=pad_val)
    temp = func(padded, **kwargs)
    result = extract_subsection(im=temp, shape=im.shape)
    return result


def trim_small_clusters(im, size=1):
    r"""
    Remove isolated voxels or clusters of a given size or smaller

    Parameters
    ----------
    im : ND-array
        The binary image from which voxels are to be removed
    size : scalar
        The threshold size of clusters to trim.  As clusters with this many
        voxels or fewer will be trimmed.  The default is 1 so only single
        voxels are removed.

    Returns
    -------
    im : ND-image
        A copy of ``im`` with clusters of voxels smaller than the given
        ``size`` removed.

    """
    if im.ndim == 2:
        strel = disk(1)
    elif im.ndim == 3:
        strel = ball(1)
    else:
        raise Exception("Only 2D or 3D images are accepted")
    filtered_array = np.copy(im)
    labels, N = spim.label(filtered_array, structure=strel)
    id_sizes = np.array(spim.sum(im, labels, range(N + 1)))
    area_mask = id_sizes <= size
    filtered_array[area_mask[labels]] = 0
    return filtered_array


def hold_peaks(im, axis=-1):
    r"""
    Replaces each voxel with the highest value along the given axis

    Parameters
    ----------
    im : ND-image
        A greyscale image whose peaks are to
    """
    A = im
    B = np.swapaxes(A, axis, -1)
    updown = np.empty((*B.shape[:-1], B.shape[-1] + 1), B.dtype)
    updown[..., 0], updown[..., -1] = -1, -1
    np.subtract(B[..., 1:], B[..., :-1], out=updown[..., 1:-1])
    chnidx = np.where(updown)
    chng = updown[chnidx]
    (pkidx,) = np.where((chng[:-1] > 0) & (chng[1:] < 0) | (chnidx[-1][:-1] == 0))
    pkidx = (*map(op.itemgetter(pkidx), chnidx),)
    out = np.zeros_like(A)
    aux = out.swapaxes(axis, -1)
    aux[(*map(op.itemgetter(slice(1, None)), pkidx),)] = np.diff(B[pkidx])
    aux[..., 0] = B[..., 0]
    result = out.cumsum(axis=axis)
    return result


def distance_transform_lin(im, axis=0, mode="both"):
    r"""
    Replaces each void voxel with the linear distance to the nearest solid
    voxel along the specified axis.

    Parameters
    ----------
    im : ND-array
        The image of the porous material with ``True`` values indicating the
        void phase (or phase of interest)

    axis : int
        The direction along which the distance should be measured, the default
        is 0 (i.e. along the x-direction)

    mode : string
        Controls how the distance is measured.  Options are:

        'forward' - Distances are measured in the increasing direction along
        the specified axis

        'reverse' - Distances are measured in the reverse direction.
        *'backward'* is also accepted.

        'both' - Distances are calculated in both directions (by recursively
        calling itself), then reporting the minimum value of the two results.

    Returns
    -------
    image : ND-array
        A copy of ``im`` with each foreground voxel containing the distance to
        the nearest background along the specified axis.
    """
    if im.ndim != im.squeeze().ndim:
        warnings.warn(
            "Input image conains a singleton axis:"
            + str(im.shape)
            + " Reduce dimensionality with np.squeeze(im) to avoid"
            + " unexpected behavior."
        )
    if mode in ["backward", "reverse"]:
        im = np.flip(im, axis)
        im = distance_transform_lin(im=im, axis=axis, mode="forward")
        im = np.flip(im, axis)
        return im
    elif mode in ["both"]:
        im_f = distance_transform_lin(im=im, axis=axis, mode="forward")
        im_b = distance_transform_lin(im=im, axis=axis, mode="backward")
        return np.minimum(im_f, im_b)
    else:
        b = np.cumsum(im > 0, axis=axis)
        c = np.diff(b * (im == 0), axis=axis)
        d = np.minimum.accumulate(c, axis=axis)
        if im.ndim == 1:
            e = np.pad(d, pad_width=[1, 0], mode="constant", constant_values=0)
        elif im.ndim == 2:
            ax = [[[1, 0], [0, 0]], [[0, 0], [1, 0]]]
            e = np.pad(d, pad_width=ax[axis], mode="constant", constant_values=0)
        elif im.ndim == 3:
            ax = [
                [[1, 0], [0, 0], [0, 0]],
                [[0, 0], [1, 0], [0, 0]],
                [[0, 0], [0, 0], [1, 0]],
            ]
            e = np.pad(d, pad_width=ax[axis], mode="constant", constant_values=0)
        f = im * (b + e)
        return f


def snow_partitioning(im, dt=None, r_max=4, sigma=0.4, return_all=False,
                      mask=True, randomize=True):
    r"""
    Partitions the void space into pore regions using a marker-based watershed
    algorithm, with specially filtered peaks as markers.

    The SNOW network extraction algorithm (Sub-Network of an Over-segmented
    Watershed) was designed to handle to perculiarities of high porosity
    materials, but it applies well to other materials as well.

    Parameters
    ----------
    im : array_like
        A boolean image of the domain, with ``True`` indicating the pore space
        and ``False`` elsewhere.
    dt : array_like, optional
        The distance transform of the pore space.  This is done automatically
        if not provided, but if the distance transform has already been
        computed then supplying it can save some time.
    r_max : int
        The radius of the spherical structuring element to use in the Maximum
        filter stage that is used to find peaks.  The default is 4
    sigma : float
        The standard deviation of the Gaussian filter used in step 1.  The
        default is 0.4.  If 0 is given then the filter is not applied, which is
        useful if a distance transform is supplied as the ``im`` argument that
        has already been processed.
    return_all : boolean
        If set to ``True`` a named tuple is returned containing the original
        image, the distance transform, the filtered peaks, and the final
        pore regions.  The default is ``False``
    mask : boolean
        Apply a mask to the regions where the solid phase is.  Default is
        ``True``
    randomize : boolean
        If ``True`` (default), then the region colors will be randomized before
        returning.  This is helpful for visualizing otherwise neighboring
        regions have simlar coloring are are hard to distinguish.

    Returns
    -------
    image : ND-array
        An image the same shape as ``im`` with the void space partitioned into
        pores using a marker based watershed with the peaks found by the
        SNOW algorithm [1].

    Notes
    -----
    If ``return_all`` is ``True`` then a **named tuple** is returned containing
    all of the images used during the process.  They can be access as
    attriutes with the following names:

        * ``im``: The binary image of the void space
        * ``dt``: The distance transform of the image
        * ``peaks``: The peaks of the distance transform after applying the
        steps of the SNOW algorithm
        * ``regions``: The void space partitioned into pores using a marker
        based watershed with the peaks found by the SNOW algorithm

    References
    ----------
    [1] Gostick, J. "A versatile and efficient network extraction algorithm
    using marker-based watershed segmenation".  Physical Review E. (2017)

    """
    tup = namedtuple("results", field_names=["im", "dt", "peaks", "regions"])
    print("-" * 60)
    print("Beginning SNOW Algorithm")
    im_shape = np.array(im.shape)
    if im.dtype is not bool:
        print("Converting supplied image (im) to boolean")
        im = im > 0
    if dt is None:
        print("Peforming Distance Transform")
        if np.any(im_shape == 1):
            ax = np.where(im_shape == 1)[0][0]
            dt = edt(im.squeeze())
            dt = np.expand_dims(dt, ax)
        else:
            dt = edt(im)

    tup.im = im
    tup.dt = dt

    if sigma > 0:
        print("Applying Gaussian blur with sigma =", str(sigma))
        dt = spim.gaussian_filter(input=dt, sigma=sigma)

    peaks = find_peaks(dt=dt, r_max=r_max)
    print("Initial number of peaks: ", spim.label(peaks)[1])
    peaks = trim_saddle_points(peaks=peaks, dt=dt, max_iters=500)
    print("Peaks after trimming saddle points: ", spim.label(peaks)[1])
    peaks = trim_nearby_peaks(peaks=peaks, dt=dt)
    peaks, N = spim.label(peaks)
    print("Peaks after trimming nearby peaks: ", N)
    tup.peaks = peaks
    if mask:
        mask_solid = im > 0
    else:
        mask_solid = None
    regions = watershed(image=-dt, markers=peaks, mask=mask_solid)
    if randomize:
        regions = randomize_colors(regions)
    if return_all:
        tup.regions = regions
        return tup
    else:
        return regions


def snow_partitioning_n(im, r_max=4, sigma=0.4, return_all=True,
                        mask=True, randomize=False, alias=None):
    r"""
    This function partitions an imaging oontain an arbitrary number of phases
    into regions using a marker-based watershed segmentation. Its an extension
    of snow_partitioning function with all phases partitioned together.

    Parameters
    ----------
    im : ND-array
        Image of porous material where each phase is represented by unique
        integer starting from 1 (0's are ignored).
    r_max : scalar
        The radius of the spherical structuring element to use in the Maximum
        filter stage that is used to find peaks.  The default is 4.
    sigma : scalar
        The standard deviation of the Gaussian filter used.  The default is
        0.4. If 0 is given then the filter is not applied, which is useful if a
        distance transform is supplied as the ``im`` argument that has already
        been processed.
    return_all : boolean (default is False)
        If set to ``True`` a named tuple is returned containing the original
        image, the combined distance transform, list of each phase max label,
        and the final combined regions of all phases.
    mask : boolean (default is True)
        Apply a mask to the regions which are not under concern.
    randomize : boolean
        If ``True`` (default), then the region colors will be randomized before
        returning.  This is helpful for visualizing otherwise neighboring
        regions have similar coloring and are hard to distinguish.
    alias : dict (Optional)
        A dictionary that assigns unique image label to specific phases. For
        example {1: 'Solid'} will show all structural properties associated
        with label 1 as Solid phase properties. If ``None`` then default
        labelling will be used i.e {1: 'Phase1',..}.

    Returns
    -------
    An image the same shape as ``im`` with the all phases partitioned into
    regions using a marker based watershed with the peaks found by the
    SNOW algorithm [1].  If ``return_all`` is ``True`` then a **named tuple**
    is returned with the following attribute:

        * ``im`` : The actual image of the porous material
        * ``dt`` : The combined distance transform of the image
        * ``phase_max_label`` : The list of max label of each phase in order to
        distinguish between each other
        * ``regions`` : The partitioned regions of n phases using a marker
        based watershed with the peaks found by the SNOW algorithm

    References
    ----------
    [1] Gostick, J. "A versatile and efficient network extraction algorithm
    using marker-based watershed segmentation".  Physical Review E. (2017)

    [2] Khan, ZA et al. "Dual network extraction algorithm to investigate
    multiple transport processes in porous materials: Image-based modeling
    of pore and grain-scale processes".  Computers in Chemical Engineering.
    (2019)

    See Also
    ----------
    snow_partitioning

    Notes
    -----
    In principle it is possible to perform a distance transform on each
    phase separately, merge these into a single image, then apply the
    watershed only once. This, however, has been found to create edge artifacts
    between regions arising from the way watershed handles plateaus in the
    distance transform. To overcome this, this function applies the watershed
    to each of the distance transforms separately, then merges the segmented
    regions back into a single image.

    """
    # Get alias if provided by user
    al = _create_alias_map(im=im, alias=alias)
    # Perform snow on each phase and merge all segmentation and dt together
    phases_num = np.unique(im * 1)
    phases_num = np.trim_zeros(phases_num)
    combined_dt = 0
    combined_region = 0
    num = [0]
    for i, j in enumerate(phases_num):
        print("_" * 60)
        if alias is None:
            print("Processing Phase {}".format(j))
        else:
            print("Processing Phase {}".format(al[j]))
        phase_snow = snow_partitioning(
            im == j,
            dt=None,
            r_max=r_max,
            sigma=sigma,
            return_all=return_all,
            mask=mask,
            randomize=randomize,
        )
        combined_dt += phase_snow.dt
        phase_snow.regions *= phase_snow.im
        phase_snow.regions += num[i]
        phase_ws = phase_snow.regions * phase_snow.im
        phase_ws[phase_ws == num[i]] = 0
        combined_region += phase_ws
        num.append(np.amax(combined_region))
    if return_all:
        tup = namedtuple(
            "results", field_names=["im", "dt", "phase_max_label", "regions"]
        )
        tup.im = im
        tup.dt = combined_dt
        tup.phase_max_label = num[1:]
        tup.regions = combined_region
        return tup
    else:
        return combined_region


<<<<<<< HEAD
def ICE_peaks(dt):
    r"""
    Find peaks in the distance transform using iterative cluster expansion

    Parameters
    ----------
    dt : ND-array
        The distance transform of the pore space.  This may be calculated and
        filtered using any means desired.

    Returns
    -------
    image : ND-array
        An array of booleans with ``True`` values at the location of any
        local maxima.

    """
    if dt.ndim == 2:
        cube = square
    labels_prev = np.zeros_like(dt, dtype=int)
    sizes = np.unique(dt)[-1:0:-1]
    for r in tqdm(sizes):
        dt_thresh = dt >= r
        labels, N = spim.label(dt_thresh, structure=cube(3))
        labels[labels > 0] += labels_prev.max()
        slices = spim.find_objects(labels)
        for i, s in enumerate(slices):
            if s:
                im_temp = labels[s] == (i + 1)
                if len(np.unique(labels_prev[s] * im_temp)) > 2:
                    labels[s][im_temp] = 0
                else:
                    labels_prev[s][im_temp] = i + 1
    return labels_prev > 0


def find_peaks(dt, r_max=4, footprint=None):
=======
def find_peaks(dt, r_max=4, footprint=None, **kwargs):
>>>>>>> 2a36cd5d
    r"""
    Finds local maxima in the distance transform

    Parameters
    ----------
    dt : ND-array
        The distance transform of the pore space.  This may be calculated and
        filtered using any means desired.
    r_max : scalar
        The size of the structuring element used in the maximum filter.  This
        controls the localness of any maxima. The default is 4 voxels.
    footprint : ND-array
        Specifies the shape of the structuring element used to define the
        neighborhood when looking for peaks.  If ``None`` (the default) is
        specified then a spherical shape is used (or circular in 2D).

    Returns
    -------
    image : ND-array
        An array of booleans with ``True`` values at the location of any
        local maxima.

    Notes
    -----
    It is also possible ot the ``peak_local_max`` function from the
    ``skimage.feature`` module as follows:

    ``peaks = peak_local_max(image=dt, min_distance=r, exclude_border=0,
    indices=False)``

    The *skimage* function automatically uses a square structuring element
    which is significantly faster than using a circular or spherical element.
    """
    im = dt > 0
    if im.ndim != im.squeeze().ndim:
        warnings.warn("Input image conains a singleton axis:"
                      + str(im.shape)
                      + " Reduce dimensionality with np.squeeze(im) to avoid"
                      + " unexpected behavior.")
    if footprint is None:
        if im.ndim == 2:
            footprint = disk
        elif im.ndim == 3:
            footprint = ball
        else:
            raise Exception("only 2-d and 3-d images are supported")
    parallel = kwargs.pop('parallel', False)
    cores = kwargs.pop('cores', None)
    divs = kwargs.pop('cores', 2)
    if parallel:
        overlap = max(footprint(r_max).shape)
        peaks = chunked_func(func=find_peaks, overlap=overlap,
                             im_arg='dt', dt=dt, footprint=footprint,
                             cores=cores, divs=divs)
    else:
        mx = spim.maximum_filter(dt + 2 * (~im), footprint=footprint(r_max))
        peaks = (dt == mx) * im
    return peaks


def reduce_peaks(peaks):
    r"""
    Any peaks that are broad or elongated are replaced with a single voxel
    that is located at the center of mass of the original voxels.

    Parameters
    ----------
    peaks : ND-image
        An image containing ``True`` values indicating peaks in the distance
        transform

    Returns
    -------
    image : ND-array
        An array with the same number of isolated peaks as the original image,
        but fewer total ``True`` voxels.

    Notes
    -----
    The center of mass of a group of voxels is used as the new single voxel, so
    if the group has an odd shape (like a horse shoe), the new voxel may *not*
    lie on top of the original set.
    """
    if peaks.ndim == 2:
        strel = square
    else:
        strel = cube
    markers, N = spim.label(input=peaks, structure=strel(3))
    inds = spim.measurements.center_of_mass(
        input=peaks, labels=markers, index=np.arange(1, N + 1)
    )
    inds = np.floor(inds).astype(int)
    # Centroid may not be on old pixel, so create a new peaks image
    peaks_new = np.zeros_like(peaks, dtype=bool)
    peaks_new[tuple(inds.T)] = True
    return peaks_new


def trim_saddle_points(peaks, dt, max_iters=10):
    r"""
    Removes peaks that were mistakenly identified because they lied on a
    saddle or ridge in the distance transform that was not actually a true
    local peak.

    Parameters
    ----------
    peaks : ND-array
        A boolean image containing True values to mark peaks in the distance
        transform (``dt``)

    dt : ND-array
        The distance transform of the pore space for which the true peaks are
        sought.

    max_iters : int
        The maximum number of iterations to run while eroding the saddle
        points.  The default is 10, which is usually not reached; however,
        a warning is issued if the loop ends prior to removing all saddle
        points.

    Returns
    -------
    image : ND-array
        An image with fewer peaks than the input image

    References
    ----------
    [1] Gostick, J. "A versatile and efficient network extraction algorithm
    using marker-based watershed segmenation".  Physical Review E. (2017)

    """
    peaks = np.copy(peaks)
    if dt.ndim == 2:
        from skimage.morphology import square as cube
    else:
        from skimage.morphology import cube
    labels, N = spim.label(peaks)
    slices = spim.find_objects(labels)
    for i in range(N):
        s = extend_slice(s=slices[i], shape=peaks.shape, pad=10)
        peaks_i = labels[s] == i + 1
        dt_i = dt[s]
        im_i = dt_i > 0
        iters = 0
        peaks_dil = np.copy(peaks_i)
        while iters < max_iters:
            iters += 1
            peaks_dil = spim.binary_dilation(input=peaks_dil, structure=cube(3))
            peaks_max = peaks_dil * np.amax(dt_i * peaks_dil)
            peaks_extended = (peaks_max == dt_i) * im_i
            if np.all(peaks_extended == peaks_i):
                break  # Found a true peak
            elif np.sum(peaks_extended * peaks_i) == 0:
                peaks_i = False
                break  # Found a saddle point
        peaks[s] = peaks_i
        if iters >= max_iters:
            print(
                "Maximum number of iterations reached, consider "
                + "running again with a larger value of max_iters"
            )
    return peaks


def trim_nearby_peaks(peaks, dt):
    r"""
    Finds pairs of peaks that are nearer to each other than to the solid phase,
    and removes the peak that is closer to the solid.

    Parameters
    ----------
    peaks : ND-array
        A boolean image containing True values to mark peaks in the distance
        transform (``dt``)

    dt : ND-array
        The distance transform of the pore space for which the true peaks are
        sought.

    Returns
    -------
    image : ND-array
        An array the same size as ``peaks`` containing a subset of the peaks
        in the original image.

    Notes
    -----
    Each pair of peaks is considered simultaneously, so for a triplet of peaks
    each pair is considered.  This ensures that only the single peak that is
    furthest from the solid is kept.  No iteration is required.

    References
    ----------
    [1] Gostick, J. "A versatile and efficient network extraction algorithm
    using marker-based watershed segmenation".  Physical Review E. (2017)
    """
    peaks = np.copy(peaks)
    if dt.ndim == 2:
        from skimage.morphology import square as cube
    else:
        from skimage.morphology import cube
    peaks, N = spim.label(peaks, structure=cube(3))
    crds = spim.measurements.center_of_mass(peaks, labels=peaks,
                                            index=np.arange(1, N + 1))
    crds = np.vstack(crds).astype(int)  # Convert to numpy array of ints
    # Get distance between each peak as a distance map
    tree = sptl.cKDTree(data=crds)
    temp = tree.query(x=crds, k=2)
    nearest_neighbor = temp[1][:, 1]
    dist_to_neighbor = temp[0][:, 1]
    del temp, tree  # Free-up memory
    dist_to_solid = dt[tuple(crds.T)]  # Get distance to solid for each peak
    hits = np.where(dist_to_neighbor < dist_to_solid)[0]
    # Drop peak that is closer to the solid than it's neighbor
    drop_peaks = []
    for peak in hits:
        if dist_to_solid[peak] < dist_to_solid[nearest_neighbor[peak]]:
            drop_peaks.append(peak)
        else:
            drop_peaks.append(nearest_neighbor[peak])
    drop_peaks = np.unique(drop_peaks)
    # Remove peaks from image
    slices = spim.find_objects(input=peaks)
    for s in drop_peaks:
        peaks[slices[s]] = 0
    return peaks > 0


def find_disconnected_voxels(im, conn=None):
    r"""
    This identifies all pore (or solid) voxels that are not connected to the
    edge of the image.  This can be used to find blind pores, or remove
    artifacts such as solid phase voxels that are floating in space.

    Parameters
    ----------
    im : ND-image
        A Boolean image, with True values indicating the phase for which
        disconnected voxels are sought.
    conn : int
        For 2D the options are 4 and 8 for square and diagonal neighbors, while
        for the 3D the options are 6 and 26, similarily for square and diagonal
        neighbors.  The default is the maximum option.

    Returns
    -------
    image : ND-array
        An ND-image the same size as ``im``, with True values indicating
        voxels of the phase of interest (i.e. True values in the original
        image) that are not connected to the outer edges.

    Notes
    -----
    image : ND-array
        The returned array (e.g. ``holes``) be used to trim blind pores from
        ``im`` using: ``im[holes] = False``

    """
    if im.ndim != im.squeeze().ndim:
        warnings.warn(
            "Input image conains a singleton axis:"
            + str(im.shape)
            + " Reduce dimensionality with np.squeeze(im) to avoid"
            + " unexpected behavior."
        )
    if im.ndim == 2:
        if conn == 4:
            strel = disk(1)
        elif conn in [None, 8]:
            strel = square(3)
        else:
            raise Exception("Received conn is not valid")
    elif im.ndim == 3:
        if conn == 6:
            strel = ball(1)
        elif conn in [None, 26]:
            strel = cube(3)
        else:
            raise Exception("Received conn is not valid")
    labels, N = spim.label(input=im, structure=strel)
    holes = clear_border(labels=labels) > 0
    return holes


def fill_blind_pores(im, conn=None):
    r"""
    Fills all pores that are not connected to the edges of the image.

    Parameters
    ----------
    im : ND-array
        The image of the porous material

    Returns
    -------
    image : ND-array
        A version of ``im`` but with all the disconnected pores removed.
    conn : int
        For 2D the options are 4 and 8 for square and diagonal neighbors, while
        for the 3D the options are 6 and 26, similarily for square and diagonal
        neighbors.  The default is the maximum option.

    See Also
    --------
    find_disconnected_voxels

    """
    im = np.copy(im)
    holes = find_disconnected_voxels(im, conn=conn)
    im[holes] = False
    return im


def trim_floating_solid(im, conn=None):
    r"""
    Removes all solid that that is not attached to the edges of the image.

    Parameters
    ----------
    im : ND-array
        The image of the porous material
    conn : int
        For 2D the options are 4 and 8 for square and diagonal neighbors, while
        for the 3D the options are 6 and 26, similarily for square and diagonal
        neighbors.  The default is the maximum option.

    Returns
    -------
    image : ND-array
        A version of ``im`` but with all the disconnected solid removed.

    See Also
    --------
    find_disconnected_voxels

    """
    im = np.copy(im)
    holes = find_disconnected_voxels(~im, conn=conn)
    im[holes] = True
    return im


def trim_nonpercolating_paths(im, inlet_axis=0, outlet_axis=0,
                              inlets=None, outlets=None):
    r"""
    Removes all nonpercolating paths between specified edges

    This function is essential when performing transport simulations on an
    image, since image regions that do not span between the desired inlet and
    outlet do not contribute to the transport.

    Parameters
    ----------
    im : ND-array
        The image of the porous material with ```True`` values indicating the
        phase of interest
    inlet_axis : int
        Inlet axis of boundary condition. For three dimensional image the
        number ranges from 0 to 2. For two dimensional image the range is
        between 0 to 1. If ``inlets`` is given then this argument is ignored.
    outlet_axis : int
        Outlet axis of boundary condition. For three dimensional image the
        number ranges from 0 to 2. For two dimensional image the range is
        between 0 to 1. If ``outlets`` is given then this argument is ignored.
    inlets : ND-image (optional)
        A boolean mask indicating locations of inlets.  If this argument is
        supplied then ``inlet_axis`` is ignored.
    outlets : ND-image (optional)
        A boolean mask indicating locations of outlets. If this argument is
        supplied then ``outlet_axis`` is ignored.

    Returns
    -------
    image : ND-array
        A copy of ``im`` with all the nonpercolating paths removed

    See Also
    --------
    find_disconnected_voxels
    trim_floating_solid
    trim_blind_pores

    """
    if im.ndim != im.squeeze().ndim:
        warnings.warn(
            "Input image conains a singleton axis:"
            + str(im.shape)
            + " Reduce dimensionality with np.squeeze(im) to avoid"
            + " unexpected behavior."
        )
    im = trim_floating_solid(~im)
    labels = spim.label(~im)[0]
    if inlets is None:
        inlets = np.zeros_like(im, dtype=bool)
        if im.ndim == 3:
            if inlet_axis == 0:
                inlets[0, :, :] = True
            elif inlet_axis == 1:
                inlets[:, 0, :] = True
            elif inlet_axis == 2:
                inlets[:, :, 0] = True
        if im.ndim == 2:
            if inlet_axis == 0:
                inlets[0, :] = True
            elif inlet_axis == 1:
                inlets[:, 0] = True
    if outlets is None:
        outlets = np.zeros_like(im, dtype=bool)
        if im.ndim == 3:
            if outlet_axis == 0:
                outlets[-1, :, :] = True
            elif outlet_axis == 1:
                outlets[:, -1, :] = True
            elif outlet_axis == 2:
                outlets[:, :, -1] = True
        if im.ndim == 2:
            if outlet_axis == 0:
                outlets[-1, :] = True
            elif outlet_axis == 1:
                outlets[:, -1] = True
    IN = np.unique(labels * inlets)
    OUT = np.unique(labels * outlets)
    new_im = np.isin(labels, list(set(IN) ^ set(OUT)), invert=True)
    im[new_im == 0] = True
    return ~im


def trim_extrema(im, h, mode="maxima"):
    r"""
    Trims local extrema in greyscale values by a specified amount.

    This essentially decapitates peaks and/or floods valleys.

    Parameters
    ----------
    im : ND-array
        The image whose extrema are to be removed

    h : float
        The height to remove from each peak or fill in each valley

    mode : string {'maxima' | 'minima' | 'extrema'}
        Specifies whether to remove maxima or minima or both

    Returns
    -------
    image : ND-array
        A copy of the input image with all the peaks and/or valleys removed.

    Notes
    -----
    (1) This function is referred to as **imhmax** or **imhmin** in Matlab.

    (2) If the provided ``h`` is larger than ALL peaks in the array, then the
    baseline values of the array are changed as well.

    """
    mask = np.copy(im)
    im = np.copy(im)
    if mode == 'maxima':
        result = reconstruction(seed=im - h, mask=mask, method='dilation')
    elif mode == 'minima':
        result = reconstruction(seed=im + h, mask=mask, method='erosion')
    elif mode == 'extrema':
        result = reconstruction(seed=im - h, mask=mask, method='dilation')
        result = reconstruction(seed=result + h, mask=result, method='erosion')
    return result


def flood(im, regions=None, mode="max"):
    r"""
    Floods/fills each region in an image with a single value based on the
    specific values in that region.

    The ``mode`` argument is used to determine how the value is calculated.

    Parameters
    ----------
    im : array_like
        An image with isolated regions with numerical values in each voxel,
        and 0's elsewhere.
    regions : array_like
        An array the same shape as ``im`` with each region labeled.  If
        ``None`` is supplied (default) then ``scipy.ndimage.label`` is used
        with its default arguments.
    mode : string
        Specifies how to determine which value should be used to flood each
        region.  Options are:

        'maximum' - Floods each region with the local maximum in that region

        'minimum' - Floods each region the local minimum in that region

        'median' - Floods each region the local median in that region

        'mean' - Floods each region the local mean in that region

        'size' - Floods each region with the size of that region

    Returns
    -------
    image : ND-array
        A copy of ``im`` with new values placed in each forground voxel based
        on the ``mode``.

    See Also
    --------
    props_to_image

    """
    mask = im > 0
    if regions is None:
        labels, N = spim.label(mask)
    else:
        labels = np.copy(regions)
        N = labels.max()
    mode = "sum" if mode == "size" else mode
    mode = "maximum" if mode == "max" else mode
    mode = "minimum" if mode == "min" else mode
    if mode in ["mean", "median", "maximum", "minimum", "sum"]:
        f = getattr(spim, mode)
        vals = f(input=im, labels=labels, index=range(0, N + 1))
        im_flooded = vals[labels]
        im_flooded = im_flooded * mask
    else:
        raise Exception(mode + " is not a recognized mode")
    return im_flooded


def flood_func(im, func, labels=None):
    r"""
    Flood each isolated region in an image with a constant value calculated by
    the given function.

    Parameters
    ----------
    im : ND-array
        The image containing distinct regions which should each be flooded
    func : Numpy function handle
        The function to be applied to each region in the image.  Any Numpy
        function that returns a scalar value can be passed, such as ``amin``,
        ``amax``, ``sum``, ``mean``, ``median``, etc.
    labels : ND-image, optional
        An array containing labels identify each individual region to be
        flooded. If not provided then ``scipy.ndimage.label`` is applied to
        ``im > 0``.

    Returns
    -------
    flooded : ND-array
        An image the same size as ``im`` with each isolated region flooded
        with a constant value based on the given ``func`` and the values
        in ``im``.

    """
    if labels is None:
        labels, N = spim.label(im > 0)
    slices = spim.find_objects(labels)
    new_im = np.zeros_like(im, dtype=float)
    for i, s in enumerate(slices):
        sub_im = labels[s] == (i + 1)
        val = func(im[s][sub_im])
        new_im[s] += sub_im*val
    return new_im


def find_dt_artifacts(dt):
    r"""
    Finds points in a distance transform that are closer to wall than solid.

    These points could *potentially* be erroneously high since their distance
    values do not reflect the possibility that solid may have been present
    beyond the border of the image but lost by trimming.

    Parameters
    ----------
    dt : ND-array
        The distance transform of the phase of interest

    Returns
    -------
    image : ND-array
        An ND-array the same shape as ``dt`` with numerical values indicating
        the maximum amount of error in each volxel, which is found by
        subtracting the distance to nearest edge of image from the distance
        transform value. In other words, this is the error that would be found
        if there were a solid voxel lurking just beyond the nearest edge of
        the image.  Obviously, voxels with a value of zero have no error.

    """
    temp = np.ones(shape=dt.shape) * np.inf
    for ax in range(dt.ndim):
        dt_lin = distance_transform_lin(np.ones_like(temp, dtype=bool),
                                        axis=ax, mode="both")
        temp = np.minimum(temp, dt_lin)
    result = np.clip(dt - temp, a_min=0, a_max=np.inf)
    return result


def region_size(im):
    r"""
    Replace each voxel with size of region to which it belongs

    Parameters
    ----------
    im : ND-array
        Either a boolean image wtih ``True`` indicating the features of
        interest, in which case ``scipy.ndimage.label`` will be applied to
        find regions, or a greyscale image with integer values indicating
        regions.

    Returns
    -------
    image : ND-array
        A copy of ``im`` with each voxel value indicating the size of the
        region to which it belongs.  This is particularly useful for finding
        chord sizes on the image produced by ``apply_chords``.

    See Also
    --------
    flood
    """
    if im.dtype == bool:
        im = spim.label(im)[0]
    counts = np.bincount(im.flatten())
    counts[0] = 0
    chords = counts[im]
    return chords


def apply_chords(im, spacing=1, axis=0, trim_edges=True, label=False):
    r"""
    Adds chords to the void space in the specified direction.  The chords are
    separated by 1 voxel plus the provided spacing.

    Parameters
    ----------
    im : ND-array
        An image of the porous material with void marked as ``True``.

    spacing : int
        Separation between chords.  The default is 1 voxel.  This can be
        decreased to 0, meaning that the chords all touch each other, which
        automatically sets to the ``label`` argument to ``True``.

    axis : int (default = 0)
        The axis along which the chords are drawn.

    trim_edges : bool (default = ``True``)
        Whether or not to remove chords that touch the edges of the image.
        These chords are artifically shortened, so skew the chord length
        distribution.

    label : bool (default is ``False``)
        If ``True`` the chords in the returned image are each given a unique
        label, such that all voxels lying on the same chord have the same
        value.  This is automatically set to ``True`` if spacing is 0, but is
        ``False`` otherwise.

    Returns
    -------
    image : ND-array
        A copy of ``im`` with non-zero values indicating the chords.

    See Also
    --------
    apply_chords_3D

    """
    if im.ndim != im.squeeze().ndim:
        warnings.warn(
            "Input image conains a singleton axis:"
            + str(im.shape)
            + " Reduce dimensionality with np.squeeze(im) to avoid"
            + " unexpected behavior."
        )
    if spacing < 0:
        raise Exception("Spacing cannot be less than 0")
    if spacing == 0:
        label = True
    result = np.zeros(im.shape, dtype=int)  # Will receive chords at end
    slxyz = [slice(None, None, spacing * (axis != i) + 1) for i in [0, 1, 2]]
    slices = tuple(slxyz[: im.ndim])
    s = [[0, 1, 0], [0, 1, 0], [0, 1, 0]]  # Straight-line structuring element
    if im.ndim == 3:  # Make structuring element 3D if necessary
        s = np.pad(np.atleast_3d(s), pad_width=((0, 0), (0, 0), (1, 1)),
                   mode="constant", constant_values=0)
    im = im[slices]
    s = np.swapaxes(s, 0, axis)
    chords = spim.label(im, structure=s)[0]
    if trim_edges:  # Label on border chords will be set to 0
        chords = clear_border(chords)
    result[slices] = chords  # Place chords into empty image created at top
    if label is False:  # Remove label if not requested
        result = result > 0
    return result


def apply_chords_3D(im, spacing=0, trim_edges=True):
    r"""
    Adds chords to the void space in all three principle directions.  The
    chords are seprated by 1 voxel plus the provided spacing.  Chords in the X,
    Y and Z directions are labelled 1, 2 and 3 resepctively.

    Parameters
    ----------
    im : ND-array
        A 3D image of the porous material with void space marked as True.

    spacing : int (default = 0)
        Chords are automatically separed by 1 voxel on all sides, and this
        argument increases the separation.

    trim_edges : bool (default is ``True``)
        Whether or not to remove chords that touch the edges of the image.
        These chords are artifically shortened, so skew the chord length
        distribution

    Returns
    -------
    image : ND-array
        A copy of ``im`` with values of 1 indicating x-direction chords,
        2 indicating y-direction chords, and 3 indicating z-direction chords.

    Notes
    -----
    The chords are separated by a spacing of at least 1 voxel so that tools
    that search for connected components, such as ``scipy.ndimage.label`` can
    detect individual chords.

    See Also
    --------
    apply_chords

    """
    if im.ndim != im.squeeze().ndim:
        warnings.warn(
            "Input image conains a singleton axis:"
            + str(im.shape)
            + " Reduce dimensionality with np.squeeze(im) to avoid"
            + " unexpected behavior."
        )
    if im.ndim < 3:
        raise Exception("Must be a 3D image to use this function")
    if spacing < 0:
        raise Exception("Spacing cannot be less than 0")
    ch = np.zeros_like(im, dtype=int)
    ch[:, :: 4 + 2 * spacing, :: 4 + 2 * spacing] = 1       # X-direction
    ch[:: 4 + 2 * spacing, :, 2::4 + 2 * spacing] = 2     # Y-direction
    ch[2::4 + 2 * spacing, 2::4 + 2 * spacing, :] = 3   # Z-direction
    chords = ch * im
    if trim_edges:
        temp = clear_border(spim.label(chords > 0)[0]) > 0
        chords = temp * chords
    return chords


def local_thickness(im, sizes=25, mode="hybrid", **kwargs):
    r"""
    For each voxel, this function calculates the radius of the largest sphere
    that both engulfs the voxel and fits entirely within the foreground.

    This is not the same as a simple distance transform, which finds the
    largest sphere that could be *centered* on each voxel.

    Parameters
    ----------
    im : array_like
        A binary image with the phase of interest set to True

    sizes : array_like or scalar
        The sizes to invade.  If a list of values of provided they are used
        directly.  If a scalar is provided then that number of points spanning
        the min and max of the distance transform are used.

    mode : string
        Controls with method is used to compute the result.  Options are:

        'hybrid' - (default) Performs a distance tranform of the void space,
        thresholds to find voxels larger than ``sizes[i]``, trims the resulting
        mask if ``access_limitations`` is ``True``, then dilates it using the
        efficient fft-method to obtain the non-wetting fluid configuration.

        'dt' - Same as 'hybrid', except uses a second distance transform,
        relative to the thresholded mask, to find the invading fluid
        configuration.  The choice of 'dt' or 'hybrid' depends on speed, which
        is system and installation specific.

        'mio' - Using a single morphological image opening step to obtain the
        invading fluid confirguration directly, *then* trims if
        ``access_limitations`` is ``True``.  This method is not ideal and is
        included mostly for comparison purposes.

    Returns
    -------
    image : ND-array
        A copy of ``im`` with the pore size values in each voxel

    See Also
    --------
    porosimetry

    Notes
    -----
    The term *foreground* is used since this function can be applied to both
    pore space or the solid, whichever is set to ``True``.

    This function is identical to ``porosimetry`` with ``access_limited`` set
    to ``False``.

    The way local thickness is found in PoreSpy differs from the traditional
    method (i.e. `used in ImageJ <https://imagej.net/Local_Thickness>`_).
    Our approach is probably slower, but it allows for the same code to be
    used for ``local_thickness`` and ``porosimetry``, since we can 'trim'
    invaded regions that are not connected to the inlets in the ``porosimetry``
    function.  This is not needed in ``local_thickness`` however.

    """
    im_new = porosimetry(im=im, sizes=sizes, access_limited=False, mode=mode,
                         **kwargs)
    return im_new


def porosimetry(im, sizes=25, inlets=None, access_limited=True, mode='hybrid',
                fft=True, **kwargs):
    r"""
    Performs a porosimetry simulution on an image

    Parameters
    ----------
    im : ND-array
        An ND image of the porous material containing ``True`` values in the
        pore space.

    sizes : array_like or scalar
        The sizes to invade.  If a list of values of provided they are used
        directly.  If a scalar is provided then that number of points spanning
        the min and max of the distance transform are used.

    inlets : ND-array, boolean
        A boolean mask with ``True`` values indicating where the invasion
        enters the image.  By default all faces are considered inlets,
        akin to a mercury porosimetry experiment.  Users can also apply
        solid boundaries to their image externally before passing it in,
        allowing for complex inlets like circular openings, etc.  This argument
        is only used if ``access_limited`` is ``True``.

    access_limited : Boolean
        This flag indicates if the intrusion should only occur from the
        surfaces (``access_limited`` is ``True``, which is the default), or
        if the invading phase should be allowed to appear in the core of
        the image.  The former simulates experimental tools like mercury
        intrusion porosimetry, while the latter is useful for comparison
        to gauge the extent of shielding effects in the sample.

    mode : string
        Controls with method is used to compute the result.  Options are:

        'hybrid' - (default) Performs a distance tranform of the void space,
        thresholds to find voxels larger than ``sizes[i]``, trims the resulting
        mask if ``access_limitations`` is ``True``, then dilates it using the
        efficient fft-method to obtain the non-wetting fluid configuration.

        'dt' - Same as 'hybrid', except uses a second distance transform,
        relative to the thresholded mask, to find the invading fluid
        configuration.  The choice of 'dt' or 'hybrid' depends on speed, which
        is system and installation specific.

        'mio' - Using a single morphological image opening step to obtain the
        invading fluid confirguration directly, *then* trims if
        ``access_limitations`` is ``True``.  This method is not ideal and is
        included mostly for comparison purposes.  The morphological operations
        are done using fft-based method implementations.

    fft : boolean (default is ``True``)
        Indicates whether to use the ``fftmorphology`` function in
        ``porespy.filters`` or to use the standard morphology functions in
        ``scipy.ndimage``.  Always use ``fft=True`` unless you have a good
        reason not to.

    Returns
    -------
    image : ND-array
        A copy of ``im`` with voxel values indicating the sphere radius at
        which it becomes accessible from the inlets.  This image can be used
        to find invading fluid configurations as a function of applied
        capillary pressure by applying a boolean comparison:
        ``inv_phase = im > r`` where ``r`` is the radius (in voxels) of the
        invading sphere.  Of course, ``r`` can be converted to capillary
        pressure using a preferred model.

    Notes
    -----
    There are many ways to perform this filter, and PoreSpy offers 3, which
    users can choose between via the ``mode`` argument.  These methods all
    work in a similar way by finding which foreground voxels can accomodate
    a sphere of a given radius, then repeating for smaller radii.

    See Also
    --------
    local_thickness

    """
    if im.ndim != im.squeeze().ndim:
        warnings.warn("Input image contains a singleton axis:"
                      + str(im.shape)
                      + " Reduce dimensionality with np.squeeze(im) to avoid"
                      + " unexpected behavior.")

    dt = edt(im > 0)

    if inlets is None:
        inlets = get_border(im.shape, mode="faces")

    if isinstance(sizes, int):
        sizes = np.logspace(start=np.log10(np.amax(dt)), stop=0, num=sizes)
    else:
        sizes = np.unique(sizes)[-1::-1]

    if im.ndim == 2:
        strel = ps_disk
        strel_2 = disk
    else:
        strel = ps_ball
<<<<<<< HEAD
        strel_2 = ball
=======

    # Parse kwargs for any parallelization arguments
    parallel = kwargs.pop('parallel', False)
    cores = kwargs.pop('cores', None)
    divs = kwargs.pop('divs', 2)

>>>>>>> 2a36cd5d
    if mode == "mio":
        pw = int(np.floor(dt.max()))
        impad = np.pad(im, mode="symmetric", pad_width=pw)
        inlets = np.pad(inlets, mode="symmetric", pad_width=pw)
        # sizes = np.unique(np.around(sizes, decimals=0).astype(int))[-1::-1]
        imresults = np.zeros(np.shape(impad))
<<<<<<< HEAD
        for r in tqdm(sizes, file=sys.stdout):
            imtemp = fftmorphology(impad, strel(r), mode="erosion")
            if access_limited:
                imtemp = trim_disconnected_blobs(imtemp, inlets, strel=strel_2(1))
            imtemp = fftmorphology(imtemp, strel(r), mode="dilation")
            if np.any(imtemp):
                imresults[(imresults == 0) * imtemp] = r
        imresults = extract_subsection(imresults, shape=im.shape)
    elif mode == "dt":
        imresults = np.zeros(np.shape(im))
        for r in tqdm(sizes, file=sys.stdout):
            imtemp = dt >= r
            if access_limited:
                imtemp = trim_disconnected_blobs(imtemp, inlets, strel=strel_2(1))
            if np.any(imtemp):
                imtemp = edt(~imtemp) < r
                imresults[(imresults == 0) * imtemp] = r
    elif mode == "hybrid":
        imresults = np.zeros(np.shape(im))
        for r in tqdm(sizes, file=sys.stdout):
            imtemp = dt >= r
            if access_limited:
                imtemp = trim_disconnected_blobs(imtemp, inlets, strel=strel_2(1))
            if np.any(imtemp):
                imtemp = fftconvolve(imtemp, strel(r), mode="same") > 0.0001
                imresults[(imresults == 0) * imtemp] = r
=======
        with tqdm(sizes) as pbar:
            for r in sizes:
                pbar.update()
                if parallel:
                    imtemp = chunked_func(func=spim.binary_erosion,
                                          input=impad, structure=strel(r),
                                          overlap=int(2*r) + 1,
                                          cores=cores, divs=divs)
                elif fft:
                    imtemp = fftmorphology(impad, strel(r), mode="erosion")
                else:
                    imtemp = spim.binary_erosion(input=impad,
                                                 structure=strel(r))
                if access_limited:
                    imtemp = trim_disconnected_blobs(imtemp, inlets)
                if parallel:
                    imtemp = chunked_func(func=spim.binary_dilation,
                                          input=imtemp, structure=strel(r),
                                          overlap=int(2*r) + 1,
                                          cores=cores, divs=divs)
                elif fft:
                    imtemp = fftmorphology(imtemp, strel(r), mode="dilation")
                else:
                    imtemp = spim.binary_dilation(input=imtemp,
                                                  structure=strel(r))
                if np.any(imtemp):
                    imresults[(imresults == 0) * imtemp] = r
        imresults = extract_subsection(imresults, shape=im.shape)
    elif mode == "dt":
        imresults = np.zeros(np.shape(im))
        with tqdm(sizes) as pbar:
            for r in sizes:
                pbar.update()
                imtemp = dt >= r
                if access_limited:
                    imtemp = trim_disconnected_blobs(imtemp, inlets)
                if np.any(imtemp):
                    imtemp = edt(~imtemp) < r
                    imresults[(imresults == 0) * imtemp] = r
    elif mode == "hybrid":
        imresults = np.zeros(np.shape(im))
        with tqdm(sizes) as pbar:
            for r in sizes:
                pbar.update()
                imtemp = dt >= r
                if access_limited:
                    imtemp = trim_disconnected_blobs(imtemp, inlets)
                if np.any(imtemp):
                    if parallel:
                        imtemp = chunked_func(func=spim.binary_dilation,
                                              input=imtemp, structure=strel(r),
                                              overlap=int(2*r) + 1,
                                              cores=cores, divs=divs)
                    elif fft:
                        imtemp = fftmorphology(imtemp, strel(r),
                                               mode="dilation")
                    else:
                        imtemp = spim.binary_dilation(input=imtemp,
                                                      structure=strel(r))
                    imresults[(imresults == 0) * imtemp] = r
>>>>>>> 2a36cd5d
    else:
        raise Exception("Unrecognized mode " + mode)
    return imresults


def trim_disconnected_blobs(im, inlets, strel=None):
    r"""
    Removes foreground voxels not connected to specified inlets

    Parameters
    ----------
    im : ND-array
        The image containing the blobs to be trimmed
    inlets : ND-array or tuple of indices
        The locations of the inlets.  Can either be a boolean mask the same
        shape as ``im``, or a tuple of indices such as that returned by the
        ``where`` function.  Any voxels *not* connected directly to
        the inlets will be trimmed.
    strel : ND-array
        The neighborhood over which connectivity should be checked. It must
        be symmetric and the same dimensionality as the image.  It is passed
        directly to the ``scipy.ndimage.label`` function as the ``structure``
        argument so refer to that docstring for additional info.

    Returns
    -------
    image : ND-array
        An array of the same shape as ``im``, but with all foreground
        voxels not connected to the ``inlets`` removed.
    """
    if type(inlets) == tuple:
        temp = np.copy(inlets)
        inlets = np.zeros_like(im, dtype=bool)
        inlets[temp] = True
    elif (inlets.shape == im.shape) and (inlets.max() == 1):
        inlets = inlets.astype(bool)
    else:
        raise Exception("inlets not valid, refer to docstring for info")
    if strel is None:
        if im.ndim == 3:
            strel = cube(3)
        else:
            strel = square(3)
    labels = spim.label(inlets + (im > 0), structure=strel)[0]
    keep = np.unique(labels[inlets])
    keep = keep[keep > 0]
    im2 = np.isin(labels, keep)
    im2 = im2 * im
    return im2


def _get_axial_shifts(ndim=2, include_diagonals=False):
    r"""
    Helper function to generate the axial shifts that will be performed on
    the image to identify bordering pixels/voxels
    """
    if ndim == 2:
        if include_diagonals:
            neighbors = square(3)
        else:
            neighbors = diamond(1)
        neighbors[1, 1] = 0
        x, y = np.where(neighbors)
        x -= 1
        y -= 1
        return np.vstack((x, y)).T
    else:
        if include_diagonals:
            neighbors = cube(3)
        else:
            neighbors = octahedron(1)
        neighbors[1, 1, 1] = 0
        x, y, z = np.where(neighbors)
        x -= 1
        y -= 1
        z -= 1
        return np.vstack((x, y, z)).T


def _make_stack(im, include_diagonals=False):
    r"""
    Creates a stack of images with one extra dimension to the input image
    with length equal to the number of borders to search + 1.
    Image is rolled along the axial shifts so that the border pixel is
    overlapping the original pixel. First image in stack is the original.
    Stacking makes direct vectorized array comparisons possible.
    """
    ndim = len(np.shape(im))
    axial_shift = _get_axial_shifts(ndim, include_diagonals)
    if ndim == 2:
        stack = np.zeros([np.shape(im)[0], np.shape(im)[1], len(axial_shift) + 1])
        stack[:, :, 0] = im
        for i in range(len(axial_shift)):
            ax0, ax1 = axial_shift[i]
            temp = np.roll(np.roll(im, ax0, 0), ax1, 1)
            stack[:, :, i + 1] = temp
        return stack
    elif ndim == 3:
        stack = np.zeros(
            [np.shape(im)[0], np.shape(im)[1], np.shape(im)[2], len(axial_shift) + 1]
        )
        stack[:, :, :, 0] = im
        for i in range(len(axial_shift)):
            ax0, ax1, ax2 = axial_shift[i]
            temp = np.roll(np.roll(np.roll(im, ax0, 0), ax1, 1), ax2, 2)
            stack[:, :, :, i + 1] = temp
        return stack


def nphase_border(im, include_diagonals=False):
    r"""
    Identifies the voxels in regions that border *N* other regions.

    Useful for finding triple-phase boundaries.

    Parameters
    ----------
    im : ND-array
        An ND image of the porous material containing discrete values in the
        pore space identifying different regions. e.g. the result of a
        snow-partition

    include_diagonals : boolean
        When identifying bordering pixels (2D) and voxels (3D) include those
        shifted along more than one axis

    Returns
    -------
    image : ND-array
        A copy of ``im`` with voxel values equal to the number of uniquely
        different bordering values
    """
    if im.ndim != im.squeeze().ndim:
        warnings.warn(
            "Input image conains a singleton axis:"
            + str(im.shape)
            + " Reduce dimensionality with np.squeeze(im) to avoid"
            + " unexpected behavior."
        )
    # Get dimension of image
    ndim = len(np.shape(im))
    if ndim not in [2, 3]:
        raise NotImplementedError("Function only works for 2d and 3d images")
    # Pad image to handle edges
    im = np.pad(im, pad_width=1, mode="edge")
    # Stack rolled images for each neighbor to be inspected
    stack = _make_stack(im, include_diagonals)
    # Sort the stack along the last axis
    stack.sort()
    out = np.ones_like(im)
    # Run through stack recording when neighbor id changes
    # Number of changes is number of unique bordering regions
    for k in range(np.shape(stack)[ndim])[1:]:
        if ndim == 2:
            mask = stack[:, :, k] != stack[:, :, k - 1]
        elif ndim == 3:
            mask = stack[:, :, :, k] != stack[:, :, :, k - 1]
        out += mask
    # Un-pad
    if ndim == 2:
        return out[1:-1, 1:-1].copy()
    else:
        return out[1:-1, 1:-1, 1:-1].copy()


def prune_branches(skel, branch_points=None, iterations=1, **kwargs):
    r"""
    Removes all dangling ends or tails of a skeleton.

    Parameters
    ----------
    skel : ND-image
        A image of a full or partial skeleton from which the tails should be
        trimmed.

    branch_points : ND-image, optional
        An image the same size ``skel`` with True values indicating the branch
        points of the skeleton.  If this is not provided it is calculated
        automatically.

    Returns
    -------
    An ND-image containing the skeleton with tails removed.

    """
    skel = skel > 0
    if skel.ndim == 2:
        from skimage.morphology import square as cube
    else:
        from skimage.morphology import cube
    parallel = kwargs.pop('parallel', False)
    divs = kwargs.pop('divs', 2)
    cores = kwargs.pop('cores', None)
    # Create empty image to house results
    im_result = np.zeros_like(skel)
    # If branch points are not supplied, attempt to find them
    if branch_points is None:
        branch_points = spim.convolve(skel * 1.0, weights=cube(3)) > 3
        branch_points = branch_points * skel
    # Store original branch points before dilating
    pts_orig = branch_points
    # Find arcs of skeleton by deleting branch points
    arcs = skel * (~branch_points)
    # Label arcs
    arc_labels = spim.label(arcs, structure=cube(3))[0]
    # Dilate branch points so they overlap with the arcs
    if parallel:
        branch_points = chunked_func(func=spim.binary_dilation,
                                     input=branch_points, structure=cube(3),
                                     overlap=3, divs=divs, cores=cores)
    else:
        branch_points = spim.binary_dilation(branch_points, structure=cube(3))
    pts_labels = spim.label(branch_points, structure=cube(3))[0]
    # Now scan through each arc to see if it's connected to two branch points
    slices = spim.find_objects(arc_labels)
    label_num = 0
    for s in slices:
        label_num += 1
        # Find branch point labels the overlap current arc
        hits = pts_labels[s] * (arc_labels[s] == label_num)
        # If image contains 2 branch points, then it's not a tail.
        if len(np.unique(hits)) == 3:
            im_result[s] += arc_labels[s] == label_num
    # Add missing branch points back to arc image to make complete skeleton
    im_result += skel * pts_orig
    if iterations > 1:
        iterations -= 1
        im_temp = np.copy(im_result)
        im_result = prune_branches(skel=im_result,
                                   branch_points=None,
                                   iterations=iterations,
                                   parallel=parallel,
                                   divs=divs, cores=cores)
        if np.all(im_temp == im_result):
            iterations = 0
    return im_result


def chunked_func(func,
                 overlap=None,
                 divs=2,
                 cores=None,
                 im_arg=["input", "image", "im"],
                 strel_arg=["strel", "structure", "footprint"],
                 **kwargs):
    r"""
    Performs the specfied operation "chunk-wise" in parallel using dask

    This can be used to save memory by doing one chunk at a time (``cores=1``)
    or to increase computation speed by spreading the work across multiple
    cores (e.g. ``cores=8``)

    This function can be used with any operation that applies a structuring
    element of some sort, since this implies that the operation is local
    and can be chunked.

    Parameters
    ----------
    func : function handle
        The function which should be applied to each chunk, such as
        ``spipy.ndimage.binary_dilation``.
    overlap : scalar or list of scalars, optional
        The amount of overlap to include when dividing up the image.  This
        value will almost always be the size (i.e. diameter) of the
        structuring element. If not specified then the amount of overlap is
        inferred from the size of the structuring element, in which case the
        ``strel_arg`` must be specified.
    divs : scalar or list of scalars (default = [2, 2, 2])
        The number of chunks to divide the image into in each direction.  The
        default is 2 chunks in each direction, resulting in a quartering of
        the image and 8 total chunks (in 3D).  A scalar is interpreted as
        applying to all directions, while a list of scalars is interpreted
        as applying to each individual direction.
    cores : scalar
        The number of cores which should be used.  By default, all cores will
        be used, or as many are needed for the given number of chunks, which
        ever is smaller.
    im_arg : string
        The keyword used by ``func`` for the image to be operated on.  By
        default this function will look for ``image``, ``input``, and ``im``
        which are commonly used by *scipy.ndimage* and *skimage*.
    strel_arg : string
        The keyword used by ``func`` for the structuring element to apply.
        This is only needed if ``overlap`` is not specified. By default this
        function will look for ``strel``, ``structure``, and ``footprint``
        which are commonly used by *scipy.ndimage* and *skimage*.
    kwargs : additional keyword arguments
        All other arguments are passed to ``func`` as keyword arguments. Note
        that PoreSpy will fetch the image from this list of keywords using the
        value provided to ``im_arg``.

    Returns
    -------
    result : ND-image
        An image the same size as the input image, with the specified filter
        applied as though done on a single large image.  There should be *no*
        difference.

    Notes
    -----
    This function divides the image into the specified number of chunks, but
    also applies a padding to each chunk to create an overlap with neighboring
    chunks.  This way the operation does not have any edge artifacts. The
    amount of padding is usually equal to the radius of the structuring
    element but some functions do not use one, such as the distance transform
    and Gaussian blur.  In these cases the user can specify ``overlap``.

    See Also
    --------
    skikit-image.util.apply_parallel

    Examples
    --------
    >>> import scipy.ndimage as spim
    >>> import porespy as ps
    >>> from skimage.morphology import ball
    >>> im = ps.generators.blobs(shape=[100, 100, 100])
    >>> f = spim.binary_dilation
    >>> im2 = ps.filters.chunked_func(func=f, overlap=7, im_arg='input',
    ...                               input=im, structure=ball(3), cores=1)
    >>> im3 = spim.binary_dilation(input=im, structure=ball(3))
    >>> np.all(im2 == im3)
    True

    """

    @dask.delayed
    def apply_func(func, **kwargs):
        # Apply function on sub-slice of overall image
        return func(**kwargs)

    # Import the array_split methods
    from array_split import shape_split, ARRAY_BOUNDS

    # Determine the value for im_arg
    if type(im_arg) == str:
        im_arg = [im_arg]
    for item in im_arg:
        if item in kwargs.keys():
            im = kwargs[item]
            im_arg = item
            break
    # Fetch image from the kwargs dict
    im = kwargs[im_arg]
    # Determine the number of divisions to create
    divs = np.ones((im.ndim,), dtype=int) * np.array(divs)
    # If overlap given then use it, otherwise search for strel in kwargs
    if overlap is not None:
        halo = overlap * (divs > 1)
    else:
        if type(strel_arg) == str:
            strel_arg = [strel_arg]
        for item in strel_arg:
            if item in kwargs.keys():
                strel = kwargs[item]
                break
        halo = np.array(strel.shape) * (divs > 1)
    slices = np.ravel(shape_split(im.shape, axis=divs, halo=halo.tolist(),
                                  tile_bounds_policy=ARRAY_BOUNDS))
    # Apply func to each subsection of the image
    res = []
    # print('Image will be broken into the following chunks:')
    for s in slices:
        # Extract subsection from image and input into kwargs
        kwargs[im_arg] = im[tuple(s)]
        # print(kwargs[im_arg].shape)
        res.append(apply_func(func=func, **kwargs))
    # Have dask actually compute the function on each subsection in parallel
    # with ProgressBar():
    #    ims = dask.compute(res, num_workers=cores)[0]
    ims = dask.compute(res, num_workers=cores)[0]
    # Finally, put the pieces back together into a single master image, im2
    im2 = np.zeros_like(im, dtype=im.dtype)
    for i, s in enumerate(slices):
        # Prepare new slice objects into main and sub-sliced image
        a = []  # Slices into main image
        b = []  # Slices into chunked image
        for dim in range(im.ndim):
            if s[dim].start == 0:
                ax = bx = 0
            else:
                ax = s[dim].start + halo[dim]
                bx = halo[dim]
            if s[dim].stop == im.shape[dim]:
                ay = by = im.shape[dim]
            else:
                ay = s[dim].stop - halo[dim]
                by = s[dim].stop - s[dim].start - halo[dim]
            a.append(slice(ax, ay, None))
            b.append(slice(bx, by, None))
        # Convert lists of slices to tuples
        a = tuple(a)
        b = tuple(b)
        # Insert image chunk into main image
        im2[a] = ims[i][b]
    return im2


def invade_region(im, bd, dt=None, inv=None, mode='morph', return_sizes=False,
                  max_iters=10000, **kwargs):
    r"""
    Performs invasion percolation on given image using iterative image dilation

    Parameters
    ----------
    im : ND-array
        Boolean array with ``True`` values indicating void voxels
    bd : ND-array
        Boolean array with ``True`` values indicating where the invading fluid
        is injected from
    dt : ND-array (optional)
        The distance transform of ``im``.  If not provided it will be
        calculated, so supplying it saves time.
    max_iters : scalar
        The number of steps to apply before stopping.  The default is to run
        for 10,000 steps which is almost certain to reach completion if the
        image is smaller than about 250-cubed.
    return_sizes : boolean
        If ``True`` a second image is returned containing the size of the
        sphere inserted at each step, in addition to the image containing
        the invasion sequence
    mode : str
        The method used to dilate the border on each iteration.  They all
        give identical results, but may some may have better performance than
        other depending on image size and dimensions.  Options are:

            'morph' - (default) Uses ``scipy.ndimage.binary_dilation`` with a
            spherical or cirular structuring element of radius ``thickness.

            'insert' - Uses a ``numba`` jit for-loop to insert spheres or
            disks of radius 1 at all border locations.

    Returns
    -------
    inv_sequence : ND-array
        An array the same shape as ``im`` with each voxel labelled by the
        sequence at which it was invaded.
    inv_size : ND-array
        If ``return_sizes`` is ``True``, then a tuple containing
        ``inv_sequence`` and ``inv_size`` is returned

    See Also
    --------
    porosimetry

    """
    # Initialize inv image with -1 in the solid, and 0's in the void
    inv = -1*((~im).astype(int))
    sizes = -1*((~im).astype(int))
    # Process the boundary image
    bd = np.copy(bd > 0)
    edge = np.copy(bd)
    if dt is None:  # Find dt if not given
        dt = edt(im)
    # Conert the dt to nearest integer or more
    dt = dt.astype(int)
    # Fetch the correct strel for dilation
    if im.ndim == 3:
        strel = ball
    else:
        strel = disk
    if 'thickness' in kwargs.keys():
        t = kwargs['thickness']
    else:
        t = 1
    if 'coarseness' in kwargs.keys():
        c = kwargs['coarseness']
        dt = (dt/c).astype(int)*c
    # Intialize scratch array so it can be cleared and refilled inside loop
    if mode == 'insert':
        scratch = np.zeros_like(bd)
    with tqdm(range(1, max_iters)) as pbar:
        for step in range(1, max_iters):
            pbar.update()
            # Dilate the boundary by given 'thickness'
            if mode == 'morph':
                temp = spim.binary_dilation(input=bd, structure=strel(t))
            elif mode == 'fft':  # Strangely slow!
                temp = fftmorphology(im=bd, strel=strel(t), mode='dilation')
            elif mode == 'insert':
                pt = np.vstack(np.where(bd))
                # scratch.fill(True)
                # scratch *= bd
                scratch = np.copy(bd)
                temp = _insert_disks_at_points(im=scratch, coords=pt,
                                               r=t, v=1, smooth=False)
            # Reduce to only the 'new' boundary
            edge = temp*(dt > 0)
            if ~np.any(edge):
                print('\nNo more accessible invasion sites found...exiting')
                break
            # Find the maximum value of the dt underlaying the new edge
            r_max = dt[edge].max()
            # Find all values of the dt with that size
            dt_thresh = dt >= r_max
            # Extract the actual coordinates of the insertion sites
            pt = np.where(edge*dt_thresh)  # Keep as tuple for later use
            inv = _insert_disks_at_points(im=inv, coords=np.vstack(pt),
                                          r=r_max, v=step, smooth=True)
            if return_sizes:
                sizes = _insert_disks_at_points(im=sizes, coords=np.vstack(pt),
                                                r=r_max, v=r_max, smooth=True)
            bd[pt] = True  # Update boundary image with newly invaded points
            dt[pt] = 0
            if step == (max_iters - 1):  # If max_iters reached, end loop
                print('\nMaximum number of iterations reached...exiting')
                break
    # Convert inv image so that uninvaded voxels are set to -1 and solid to 0
    temp = inv == 0
    inv[~im] = 0
    inv[temp] = -1
    inv = make_contiguous(im=inv, mode='symmetric')
    if return_sizes:
        temp = sizes == 0
        sizes[~im] = 0
        sizes[temp] = -1
        inv = (inv, sizes)
    return inv


@numba.jit(nopython=True, parallel=False)
def _make_disks(r, smooth=True):
    r"""
    Returns a list of disks from size 0 to ``r``

    Parameters
    ----------
    r : int
        The size of the largest disk to generate
    smooth : bool
        Indicates whether the disks should include the nibs (``False``) on
        the surface or not (``True``).  The default is ``True``.

    Returns
    -------
    disks : list of ND-arrays
        A list containing the disk images, with the disk of radius R at index
        R of the list, meaning it can be accessed as ``disks[R]``.

    """
    disks = [np.atleast_2d(np.array([]))]
    for val in range(1, r):
        disk = _make_disk(val, smooth)
        disks.append(disk)
    return disks


@numba.jit(nopython=True, parallel=False)
def _make_balls(r, smooth=True):
    r"""
    Returns a list of balls from size 0 to ``r``

    Parameters
    ----------
    r : int
        The size of the largest ball to generate
    smooth : bool
        Indicates whether the balls should include the nibs (``False``) on
        the surface or not (``True``).  The default is ``True``.

    Returns
    -------
    balls : list of ND-arrays
        A list containing the ball images, with the ball of radius R at index
        R of the list, meaning it can be accessed as ``balls[R]``.

    """
    balls = [np.atleast_3d(np.array([]))]
    for val in range(1, r):
        ball = _make_ball(val, smooth)
        balls.append(ball)
    return balls


@numba.jit(nopython=True, parallel=False)
def _insert_disks_at_points(im, coords, r, v, smooth=True):
    r"""
    Insert spheres (or disks) into the given ND-image at given locations

    This function uses numba to accelerate the process, and does not
    overwrite any existing values (i.e. only writes to locations containing
    zeros).

    Parameters
    ----------
    im : ND-array
        The image into which the spheres/disks should be inserted. This is an
        'in-place' operation.
    coords : ND-array
        The center point of each sphere/disk in an array of shape
        ``ndim by npts``
    r : int
        The radius of all the spheres/disks to add. It is assumed that they
        are all the same radius.
    v : scalar
        The value to insert
    smooth : boolean
        If ``True`` (default) then the spheres/disks will not have the litte
        nibs on the surfaces.

    """
    npts = len(coords[0])
    if im.ndim == 2:
        xlim, ylim = im.shape
        s = _make_disk(r, smooth)
        for i in range(npts):
            pt = coords[:, i]
            for a, x in enumerate(range(pt[0]-r, pt[0]+r+1)):
                if (x >= 0) and (x < xlim):
                    for b, y in enumerate(range(pt[1]-r, pt[1]+r+1)):
                        if (y >= 0) and (y < ylim):
                            if (s[a, b] == 1) and (im[x, y] == 0):
                                im[x, y] = v
    elif im.ndim == 3:
        xlim, ylim, zlim = im.shape
        s = _make_ball(r, smooth)
        for i in range(npts):
            pt = coords[:, i]
            for a, x in enumerate(range(pt[0]-r, pt[0]+r+1)):
                if (x >= 0) and (x < xlim):
                    for b, y in enumerate(range(pt[1]-r, pt[1]+r+1)):
                        if (y >= 0) and (y < ylim):
                            for c, z in enumerate(range(pt[2]-r, pt[2]+r+1)):
                                if (z >= 0) and (z < zlim):
                                    if (s[a, b, c] == 1) and (im[x, y, z] == 0):
                                        im[x, y, z] = v
    return im


@numba.jit(nopython=True, parallel=False)
def _make_disk(r, smooth=True):
    s = np.zeros((2*r+1, 2*r+1), dtype=type(r))
    if smooth:
        thresh = r - 0.001
    else:
        thresh = r
    for i in range(2*r+1):
        for j in range(2*r+1):
            if ((i - r)**2 + (j - r)**2)**0.5 <= thresh:
                s[i, j] = 1
    return s


@numba.jit(nopython=True, parallel=False)
def _make_ball(r, smooth=True):
    s = np.zeros((2*r+1, 2*r+1, 2*r+1), dtype=type(r))
    if smooth:
        thresh = r - 0.001
    else:
        thresh = r
    for i in range(2*r+1):
        for j in range(2*r+1):
            for k in range(2*r+1):
                if ((i - r)**2 + (j - r)**2 + (k - r)**2)**0.5 <= thresh:
                    s[i, j, k] = 1
    return s


def find_trapped_regions(seq, outlets=None, bins=25, return_mask=True):
    r"""
    Find the trapped regions given an invasion sequence image

    Parameters
    ----------
    seq : ND-array
        An image with invasion sequence values in each voxel.  Regions
        labelled -1 are considered uninvaded, and regions labelled 0 are
        considered solid. Such an image is returned from the
        ``invaded_region`` function.
    outlets : ND-array
        An image the same size as ``seq`` with ``True`` indicating outlets
        and ``False`` elsewhere.  If not given then all image boundaries
        are considered outlets.
    bins : int
        The resolution to use when thresholding the ``seq`` image.  By default
        the invasion sequence will be broken into 25 discrete steps and
        trapping will be identified at each step. A higher value of ``bins``
        will provide a more accurate trapping analysis, but is more time
        consuming. If ``None`` is specified, then *all* the steps will
        analyzed, providing the highest accuracy.
    return_mask : bool
        If ``True`` (default) then the return image is a boolean mask
        indicating which voxels are trapped.  If ``False``, then a copy of
        ``seq`` is returned with the trapped voxels set to uninvaded and
        the invasion sequence values adjusted accordingly.

    Returns
    -------
    trapped : ND-image
        An image, the same size as ``seq``.  If ``return_mask`` is ``True``,
        then the image has ``True`` values indicating the trapped voxels.  If
        ``return_mask`` is ``False``, then a copy of ``seq`` is returned with
        trapped voxels set to 0.

    """
    if seq.max() <= 1.0:
        raise Exception('seq appears to be saturations, not invasion steps')
    seq = np.copy(seq)
    if outlets is None:
        outlets = get_border(seq.shape, mode='faces')
    trapped = np.zeros_like(outlets)
    if bins is None:
        bins = np.unique(seq)
        bins = bins[bins > 0]
    else:
        bins = np.linspace(seq.max(), 1, bins)
    with tqdm(bins) as pbar:
        for i in bins:
            pbar.update()
            temp = seq > i
            labels = spim.label(temp)[0]
            keep = np.unique(labels[outlets])[1:]
            trapped += temp*np.isin(labels, keep, invert=True)
    if return_mask:
        return trapped
    else:
        seq[trapped] = -1
        seq = make_contiguous(seq, mode='symmetric')
        return seq<|MERGE_RESOLUTION|>--- conflicted
+++ resolved
@@ -409,7 +409,7 @@
         return combined_region
 
 
-<<<<<<< HEAD
+def find_peaks(dt, r_max=4, footprint=None, **kwargs):
 def ICE_peaks(dt):
     r"""
     Find peaks in the distance transform using iterative cluster expansion
@@ -446,10 +446,6 @@
     return labels_prev > 0
 
 
-def find_peaks(dt, r_max=4, footprint=None):
-=======
-def find_peaks(dt, r_max=4, footprint=None, **kwargs):
->>>>>>> 2a36cd5d
     r"""
     Finds local maxima in the distance transform
 
@@ -1374,50 +1370,18 @@
         strel_2 = disk
     else:
         strel = ps_ball
-<<<<<<< HEAD
         strel_2 = ball
-=======
-
     # Parse kwargs for any parallelization arguments
     parallel = kwargs.pop('parallel', False)
     cores = kwargs.pop('cores', None)
     divs = kwargs.pop('divs', 2)
 
->>>>>>> 2a36cd5d
     if mode == "mio":
         pw = int(np.floor(dt.max()))
         impad = np.pad(im, mode="symmetric", pad_width=pw)
         inlets = np.pad(inlets, mode="symmetric", pad_width=pw)
         # sizes = np.unique(np.around(sizes, decimals=0).astype(int))[-1::-1]
         imresults = np.zeros(np.shape(impad))
-<<<<<<< HEAD
-        for r in tqdm(sizes, file=sys.stdout):
-            imtemp = fftmorphology(impad, strel(r), mode="erosion")
-            if access_limited:
-                imtemp = trim_disconnected_blobs(imtemp, inlets, strel=strel_2(1))
-            imtemp = fftmorphology(imtemp, strel(r), mode="dilation")
-            if np.any(imtemp):
-                imresults[(imresults == 0) * imtemp] = r
-        imresults = extract_subsection(imresults, shape=im.shape)
-    elif mode == "dt":
-        imresults = np.zeros(np.shape(im))
-        for r in tqdm(sizes, file=sys.stdout):
-            imtemp = dt >= r
-            if access_limited:
-                imtemp = trim_disconnected_blobs(imtemp, inlets, strel=strel_2(1))
-            if np.any(imtemp):
-                imtemp = edt(~imtemp) < r
-                imresults[(imresults == 0) * imtemp] = r
-    elif mode == "hybrid":
-        imresults = np.zeros(np.shape(im))
-        for r in tqdm(sizes, file=sys.stdout):
-            imtemp = dt >= r
-            if access_limited:
-                imtemp = trim_disconnected_blobs(imtemp, inlets, strel=strel_2(1))
-            if np.any(imtemp):
-                imtemp = fftconvolve(imtemp, strel(r), mode="same") > 0.0001
-                imresults[(imresults == 0) * imtemp] = r
-=======
         with tqdm(sizes) as pbar:
             for r in sizes:
                 pbar.update()
@@ -1432,7 +1396,7 @@
                     imtemp = spim.binary_erosion(input=impad,
                                                  structure=strel(r))
                 if access_limited:
-                    imtemp = trim_disconnected_blobs(imtemp, inlets)
+                imtemp = trim_disconnected_blobs(imtemp, inlets, strel=strel_2(1))
                 if parallel:
                     imtemp = chunked_func(func=spim.binary_dilation,
                                           input=imtemp, structure=strel(r),
@@ -1453,7 +1417,7 @@
                 pbar.update()
                 imtemp = dt >= r
                 if access_limited:
-                    imtemp = trim_disconnected_blobs(imtemp, inlets)
+                imtemp = trim_disconnected_blobs(imtemp, inlets, strel=strel_2(1))
                 if np.any(imtemp):
                     imtemp = edt(~imtemp) < r
                     imresults[(imresults == 0) * imtemp] = r
@@ -1464,7 +1428,7 @@
                 pbar.update()
                 imtemp = dt >= r
                 if access_limited:
-                    imtemp = trim_disconnected_blobs(imtemp, inlets)
+                imtemp = trim_disconnected_blobs(imtemp, inlets, strel=strel_2(1))
                 if np.any(imtemp):
                     if parallel:
                         imtemp = chunked_func(func=spim.binary_dilation,
@@ -1478,7 +1442,6 @@
                         imtemp = spim.binary_dilation(input=imtemp,
                                                       structure=strel(r))
                     imresults[(imresults == 0) * imtemp] = r
->>>>>>> 2a36cd5d
     else:
         raise Exception("Unrecognized mode " + mode)
     return imresults
