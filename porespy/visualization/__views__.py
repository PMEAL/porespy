import numpy as np
import scipy.ndimage as spim
# import matplotlib.pyplot as plt
# from mpl_toolkits.mplot3d.art3d import Poly3DCollection


<<<<<<< HEAD
def view_3D(im):
=======
def show_3D(im):  # pragma: no cover
>>>>>>> f495af30
    r"""
    Rotates a 3D image and creates an angled view for rough 2D visualization.

    Because it rotates the image it can be slow for large image, so is
    mostly meant for rough checking of small prototype images.

    Parameters
    ----------
    im : 3D-array
        The 3D array to be viewed from an angle

    Returns
    -------
    image : 2D-array
        A 2D veiw of the given 3D image

    Notes
    -----
    Although this is meant to be *quick* it can still take on the order of
    minutes to render very large images.  It uses ``scipy.ndimage.rotate``
    with no interpolation to view the 3D image from an angle, then casts the
    result into a 2D projection.

    """
    im = ~np.copy(im)
    if im.ndim < 3:
        raise Exception('show_3D only applies to 3D images')
    im = spim.rotate(input=im, angle=22.5, axes=[0, 1], order=0)
    im = spim.rotate(input=im, angle=45, axes=[2, 1], order=0)
    im = spim.rotate(input=im, angle=-17, axes=[0, 1], order=0, reshape=False)
    mask = im != 0
    view = np.where(mask.any(axis=2), mask.argmax(axis=2), 0)
    view = view.max() - view
    f = view.max()/5
    view[view == view.max()] = -f
    view = (view + f)**2
    return view


def show_planes(im, spacing=10):  # pragma: no cover
    r"""
    Create a quick montage showing a 3D image in all three directions

    Parameters
    ----------
    im : ND-array
        A 3D image of the porous material
    spacing : int (optional, default=10)
        Controls the amount of space to put between each panel

    Returns
    -------
    image : ND-array
        A 2D array containing the views.  This single image can be viewed using
        ``matplotlib.pyplot.imshow``.

    """
    s = spacing
    if np.squeeze(im.ndim) < 3:
        raise Exception('This view is only necessary for 3D images')
    x, y, z = (np.array(im.shape)/2).astype(int)
    im_xy = im[:, :, z]
    im_xz = im[:, y, :]
    im_yz = np.rot90(im[x, :, :])

    new_x = im_xy.shape[0] + im_yz.shape[0] + s

    new_y = im_xy.shape[1] + im_xz.shape[1] + s

    new_im = np.zeros([new_x + 2*s, new_y + 2*s], dtype=im.dtype)

    # Add xy image to upper left corner
    new_im[s:im_xy.shape[0] + s,
           s:im_xy.shape[1] + s] = im_xy
    # Add xz image to lower left coner
    x_off = im_xy.shape[0] + 2*s
    y_off = im_xy.shape[1] + 2*s
    new_im[s:s + im_xz.shape[0],
           y_off:y_off + im_xz.shape[1]] = im_xz
    new_im[x_off:x_off + im_yz.shape[0],
           s:s + im_yz.shape[1]] = im_yz

    return new_im


def sem(im, axis=0):  # pragma: no cover
    r"""
    Simulates an SEM photograph looking into the porous material.

    Features are colored according to their depth into the image, so
    darker features are further away.

    Parameters
    ----------
    im : array_like
        ND-image of the porous material with the solid phase marked as 1 or
        True
    axis : int
        Specifes the axis along which the camera will point.

    Returns
    -------
    image : 2D-array
        A 2D greyscale image suitable for use in matplotlib's ``imshow``
        function.

    """
    im = np.array(~im, dtype=int)
    if axis == 1:
        im = np.transpose(im, axes=[1, 0, 2])
    if axis == 2:
        im = np.transpose(im, axes=[2, 1, 0])
    t = im.shape[0]
    depth = np.reshape(np.arange(0, t), [t, 1, 1])
    im = im*depth
    im = np.amax(im, axis=0)
    return im


def xray(im, axis=0):  # pragma: no cover
    r"""
    Simulates an X-ray radiograph looking through the porous material.

    The resulting image is colored according to the amount of attenuation an
    X-ray would experience, so regions with more solid will appear darker.

    Parameters
    ----------
    im : array_like
        ND-image of the porous material with the solid phase marked as 1 or
        True

    axis : int
        Specifes the axis along which the camera will point.

    Returns
    -------
    image : 2D-array
        A 2D greyscale image suitable for use in matplotlib\'s ```imshow```
        function.
    """
    im = np.array(~im, dtype=int)
    if axis == 1:
        im = np.transpose(im, axes=[1, 0, 2])
    if axis == 2:
        im = np.transpose(im, axes=[2, 1, 0])
    im = np.sum(im, axis=0)
    return im<|MERGE_RESOLUTION|>--- conflicted
+++ resolved
@@ -4,11 +4,7 @@
 # from mpl_toolkits.mplot3d.art3d import Poly3DCollection
 
 
-<<<<<<< HEAD
-def view_3D(im):
-=======
 def show_3D(im):  # pragma: no cover
->>>>>>> f495af30
     r"""
     Rotates a 3D image and creates an angled view for rough 2D visualization.
 
